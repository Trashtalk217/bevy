#![cfg_attr(docsrs, feature(doc_auto_cfg))]
#![doc(
    html_logo_url = "https://bevy.org/assets/icon.png",
    html_favicon_url = "https://bevy.org/assets/icon.png"
)]

//! Provides scene definition, instantiation and serialization/deserialization.
//!
//! Scenes are collections of entities and their associated components that can be
//! instantiated or removed from a world to allow composition. Scenes can be serialized/deserialized,
//! for example to save part of the world state to a file.

extern crate alloc;

mod components;
mod dynamic_scene;
mod dynamic_scene_builder;
mod reflect_utils;
mod scene;
mod scene_filter;
mod scene_loader;
mod scene_spawner;

#[cfg(feature = "serialize")]
pub mod serde;

/// Rusty Object Notation, a crate used to serialize and deserialize bevy scenes.
pub use bevy_asset::ron;

pub use components::*;
pub use dynamic_scene::*;
pub use dynamic_scene_builder::*;
pub use scene::*;
pub use scene_filter::*;
pub use scene_loader::*;
pub use scene_spawner::*;

/// The scene prelude.
///
/// This includes the most common types in this crate, re-exported for your convenience.
pub mod prelude {
    #[doc(hidden)]
    pub use crate::{
        DynamicScene, DynamicSceneBuilder, DynamicSceneRoot, Scene, SceneFilter, SceneRoot,
        SceneSpawner,
    };
}

use bevy_app::prelude::*;

#[cfg(feature = "serialize")]
use {
    bevy_asset::AssetApp,
    bevy_ecs::schedule::IntoScheduleConfigs,
    bevy_ecs::{
        entity_disabling::{DefaultQueryFilters, Internal},
        resource::IsResource,
        resource::ResourceEntity,
    },
};

/// Plugin that provides scene functionality to an [`App`].
#[derive(Default)]
pub struct ScenePlugin;

#[cfg(feature = "serialize")]
impl Plugin for ScenePlugin {
    fn build(&self, app: &mut App) {
        app.init_asset::<DynamicScene>()
            .init_asset::<Scene>()
            .init_asset_loader::<SceneLoader>()
            .init_resource::<SceneSpawner>()
<<<<<<< HEAD
            .register_type::<SceneRoot>()
            .register_type::<DynamicSceneRoot>()
            .register_type::<IsResource>()
            .register_type::<Internal>()
            .register_type::<ResourceEntity<DefaultQueryFilters>>()
=======
>>>>>>> 5058f8a9
            .add_systems(SpawnScene, (scene_spawner, scene_spawner_system).chain());

        // Register component hooks for DynamicSceneRoot
        app.world_mut()
            .register_component_hooks::<DynamicSceneRoot>()
            .on_remove(|mut world, context| {
                let Some(handle) = world.get::<DynamicSceneRoot>(context.entity) else {
                    return;
                };
                let id = handle.id();
                if let Some(&SceneInstance(scene_instance)) =
                    world.get::<SceneInstance>(context.entity)
                {
                    let Some(mut scene_spawner) = world.get_resource_mut::<SceneSpawner>() else {
                        return;
                    };
                    if let Some(instance_ids) = scene_spawner.spawned_dynamic_scenes.get_mut(&id) {
                        instance_ids.remove(&scene_instance);
                    }
                    scene_spawner.unregister_instance(scene_instance);
                }
            });

        // Register component hooks for SceneRoot
        app.world_mut()
            .register_component_hooks::<SceneRoot>()
            .on_remove(|mut world, context| {
                let Some(handle) = world.get::<SceneRoot>(context.entity) else {
                    return;
                };
                let id = handle.id();
                if let Some(&SceneInstance(scene_instance)) =
                    world.get::<SceneInstance>(context.entity)
                {
                    let Some(mut scene_spawner) = world.get_resource_mut::<SceneSpawner>() else {
                        return;
                    };
                    if let Some(instance_ids) = scene_spawner.spawned_scenes.get_mut(&id) {
                        instance_ids.remove(&scene_instance);
                    }
                    scene_spawner.unregister_instance(scene_instance);
                }
            });
    }
}

#[cfg(not(feature = "serialize"))]
impl Plugin for ScenePlugin {
    fn build(&self, _: &mut App) {}
}

#[cfg(test)]
mod tests {
    use bevy_app::App;
    use bevy_asset::{AssetPlugin, Assets};
    use bevy_ecs::{
        component::Component,
        entity::Entity,
        hierarchy::{ChildOf, Children},
<<<<<<< HEAD
=======
        query::Allow,
>>>>>>> 5058f8a9
        reflect::{AppTypeRegistry, ReflectComponent},
        world::World,
    };
    use bevy_reflect::Reflect;

    use crate::{
        DynamicScene, DynamicSceneBuilder, DynamicSceneRoot, Scene, ScenePlugin, SceneRoot,
    };

    #[derive(Component, Reflect, PartialEq, Debug)]
    #[reflect(Component)]
    struct Circle {
        radius: f32,
    }

    #[derive(Component, Reflect, PartialEq, Debug)]
    #[reflect(Component)]
    struct Rectangle {
        width: f32,
        height: f32,
    }

    #[derive(Component, Reflect, PartialEq, Debug)]
    #[reflect(Component)]
    struct Triangle {
        base: f32,
        height: f32,
    }

    #[derive(Component, Reflect)]
    #[reflect(Component)]
    struct FinishLine;

    #[test]
    fn scene_spawns_and_respawns_after_change() {
        let mut app = App::new();

        app.add_plugins((AssetPlugin::default(), ScenePlugin))
            .register_type::<Circle>()
            .register_type::<Rectangle>()
            .register_type::<Triangle>()
            .register_type::<FinishLine>();

        let scene_handle = app
            .world_mut()
            .resource_mut::<Assets<Scene>>()
            .reserve_handle();

        let scene_entity = app.world_mut().spawn(SceneRoot(scene_handle.clone())).id();
        app.update();

        assert!(app.world().entity(scene_entity).get::<Children>().is_none());

        let mut scene_1 = Scene {
            world: World::new(),
        };
        let root = scene_1.world.spawn_empty().id();
        scene_1.world.spawn((
            Rectangle {
                width: 10.0,
                height: 5.0,
            },
            FinishLine,
            ChildOf(root),
        ));
        scene_1.world.spawn((Circle { radius: 7.0 }, ChildOf(root)));

        app.world_mut()
            .resource_mut::<Assets<Scene>>()
            .insert(&scene_handle, scene_1)
            .unwrap();

        app.update();
        // TODO: multiple updates to avoid debounced asset events. See comment on SceneSpawner::debounced_scene_asset_events
        app.update();
        app.update();
        app.update();

        let child_root = app
            .world()
            .entity(scene_entity)
            .get::<Children>()
            .and_then(|children| children.first().cloned())
            .expect("There should be exactly one child on the scene root");
        let children = app
            .world()
            .entity(child_root)
            .get::<Children>()
            .expect("The child of the scene root should itself have 2 children");
        assert_eq!(children.len(), 2);

        let finish_line = app.world().entity(children[0]);
        assert_eq!(finish_line.archetype().component_count(), 3);
        let (rectangle, _, child_of) =
            finish_line.components::<(&Rectangle, &FinishLine, &ChildOf)>();
        assert_eq!(
            rectangle,
            &Rectangle {
                width: 10.0,
                height: 5.0,
            }
        );
        assert_eq!(child_of.0, child_root);

        let circle = app.world().entity(children[1]);
        assert_eq!(circle.archetype().component_count(), 2);
        let (circle, child_of) = circle.components::<(&Circle, &ChildOf)>();
        assert_eq!(circle, &Circle { radius: 7.0 });
        assert_eq!(child_of.0, child_root);

        // Now that we know our scene contains exactly what we expect, we will change the scene
        // asset and ensure it contains the new scene results.

        let mut scene_2 = Scene {
            world: World::new(),
        };
        let root = scene_2.world.spawn_empty().id();
        scene_2.world.spawn((
            Triangle {
                base: 1.0,
                height: 2.0,
            },
            ChildOf(root),
        ));

        app.world_mut()
            .resource_mut::<Assets<Scene>>()
            .insert(&scene_handle, scene_2)
            .unwrap();

        app.update();
        app.update();

        let child_root = app
            .world()
            .entity(scene_entity)
            .get::<Children>()
            .and_then(|children| children.first().cloned())
            .expect("There should be exactly one child on the scene root");
        let children = app
            .world()
            .entity(child_root)
            .get::<Children>()
            .expect("The child of the scene root should itself have 2 children");
        assert_eq!(children.len(), 1);

        let triangle = app.world().entity(children[0]);
        assert_eq!(triangle.archetype().component_count(), 2);
        let (triangle, child_of) = triangle.components::<(&Triangle, &ChildOf)>();
        assert_eq!(
            triangle,
            &Triangle {
                base: 1.0,
                height: 2.0,
            }
        );
        assert_eq!(child_of.0, child_root);
    }

    #[test]
    fn dynamic_scene_spawns_and_respawns_after_change() {
        let mut app = App::new();

        app.add_plugins((AssetPlugin::default(), ScenePlugin))
            .register_type::<Circle>()
            .register_type::<Rectangle>()
            .register_type::<Triangle>()
            .register_type::<FinishLine>();

        let scene_handle = app
            .world_mut()
            .resource_mut::<Assets<DynamicScene>>()
            .reserve_handle();

        let scene_entity = app
            .world_mut()
            .spawn(DynamicSceneRoot(scene_handle.clone()))
            .id();
        app.update();

        assert!(app.world().entity(scene_entity).get::<Children>().is_none());

        let create_dynamic_scene = |mut scene: Scene, world: &World| {
            scene
                .world
                .insert_resource(world.resource::<AppTypeRegistry>().clone());
<<<<<<< HEAD
            let entities: Vec<Entity> = scene.world.query::<Entity>().iter(&scene.world).collect();
=======
            let entities: Vec<Entity> = scene
                .world
                .query_filtered::<Entity, Allow<Internal>>()
                .iter(&scene.world)
                .collect();
>>>>>>> 5058f8a9
            DynamicSceneBuilder::from_world(&scene.world)
                .extract_entities(entities.into_iter())
                .build()
        };

        let mut scene_1 = Scene {
            world: World::new(),
        };
        let root = scene_1.world.spawn_empty().id();
        scene_1.world.spawn((
            Rectangle {
                width: 10.0,
                height: 5.0,
            },
            FinishLine,
            ChildOf(root),
        ));
        scene_1.world.spawn((Circle { radius: 7.0 }, ChildOf(root)));

        let scene_1 = create_dynamic_scene(scene_1, app.world());
        app.world_mut()
            .resource_mut::<Assets<DynamicScene>>()
            .insert(&scene_handle, scene_1)
            .unwrap();

        app.update();
        // TODO: multiple updates to avoid debounced asset events. See comment on SceneSpawner::debounced_scene_asset_events
        app.update();
        app.update();
        app.update();

        let child_root = app
            .world()
            .entity(scene_entity)
            .get::<Children>()
            .and_then(|children| children.first().cloned())
            .expect("There should be exactly one child on the scene root");
        let children = app
            .world()
            .entity(child_root)
            .get::<Children>()
            .expect("The child of the scene root should itself have 2 children");
        assert_eq!(children.len(), 2);

        let finish_line = app.world().entity(children[0]);
        assert_eq!(finish_line.archetype().component_count(), 3);
        let (rectangle, _, child_of) =
            finish_line.components::<(&Rectangle, &FinishLine, &ChildOf)>();
        assert_eq!(
            rectangle,
            &Rectangle {
                width: 10.0,
                height: 5.0,
            }
        );
        assert_eq!(child_of.0, child_root);

        let circle = app.world().entity(children[1]);
        assert_eq!(circle.archetype().component_count(), 2);
        let (circle, child_of) = circle.components::<(&Circle, &ChildOf)>();
        assert_eq!(circle, &Circle { radius: 7.0 });
        assert_eq!(child_of.0, child_root);

        // Now that we know our scene contains exactly what we expect, we will change the scene
        // asset and ensure it contains the new scene results.

        let mut scene_2 = Scene {
            world: World::new(),
        };
        let root = scene_2.world.spawn_empty().id();
        scene_2.world.spawn((
            Triangle {
                base: 1.0,
                height: 2.0,
            },
            ChildOf(root),
        ));

        let scene_2 = create_dynamic_scene(scene_2, app.world());

        app.world_mut()
            .resource_mut::<Assets<DynamicScene>>()
            .insert(&scene_handle, scene_2)
            .unwrap();

        app.update();
        app.update();

        let child_root = app
            .world()
            .entity(scene_entity)
            .get::<Children>()
            .and_then(|children| children.first().cloned())
            .expect("There should be exactly one child on the scene root");
        let children = app
            .world()
            .entity(child_root)
            .get::<Children>()
            .expect("The child of the scene root should itself have 2 children");
        assert_eq!(children.len(), 1);

        let triangle = app.world().entity(children[0]);
        assert_eq!(triangle.archetype().component_count(), 2);
        let (triangle, child_of) = triangle.components::<(&Triangle, &ChildOf)>();
        assert_eq!(
            triangle,
            &Triangle {
                base: 1.0,
                height: 2.0,
            }
        );
        assert_eq!(child_of.0, child_root);
    }
}<|MERGE_RESOLUTION|>--- conflicted
+++ resolved
@@ -70,14 +70,11 @@
             .init_asset::<Scene>()
             .init_asset_loader::<SceneLoader>()
             .init_resource::<SceneSpawner>()
-<<<<<<< HEAD
             .register_type::<SceneRoot>()
             .register_type::<DynamicSceneRoot>()
             .register_type::<IsResource>()
             .register_type::<Internal>()
             .register_type::<ResourceEntity<DefaultQueryFilters>>()
-=======
->>>>>>> 5058f8a9
             .add_systems(SpawnScene, (scene_spawner, scene_spawner_system).chain());
 
         // Register component hooks for DynamicSceneRoot
@@ -137,10 +134,6 @@
         component::Component,
         entity::Entity,
         hierarchy::{ChildOf, Children},
-<<<<<<< HEAD
-=======
-        query::Allow,
->>>>>>> 5058f8a9
         reflect::{AppTypeRegistry, ReflectComponent},
         world::World,
     };
@@ -327,15 +320,11 @@
             scene
                 .world
                 .insert_resource(world.resource::<AppTypeRegistry>().clone());
-<<<<<<< HEAD
-            let entities: Vec<Entity> = scene.world.query::<Entity>().iter(&scene.world).collect();
-=======
             let entities: Vec<Entity> = scene
                 .world
                 .query_filtered::<Entity, Allow<Internal>>()
                 .iter(&scene.world)
                 .collect();
->>>>>>> 5058f8a9
             DynamicSceneBuilder::from_world(&scene.world)
                 .extract_entities(entities.into_iter())
                 .build()
