--- conflicted
+++ resolved
@@ -26,13 +26,8 @@
 
 use crate::graph::{NodeUi, SubGraphUi};
 use crate::{
-<<<<<<< HEAD
-    texture_slice::ComputedTextureSlices, BackgroundColor, BorderColor, BorderRadius,
-    CalculatedClip, ContentSize, Node, Outline, Style, TargetCamera, UiImage, UiScale, Val,
-=======
     BackgroundColor, BorderColor, CalculatedClip, DefaultUiCamera, Display, Node, Outline, Style,
     TargetCamera, UiAntiAlias, UiImage, UiScale, Val,
->>>>>>> 13ca08f3
 };
 
 use bevy_app::prelude::*;
@@ -324,25 +319,8 @@
     node_query: Extract<Query<&Node>>,
     mapping: Extract<Query<&RenderEntity>>,
 ) {
-<<<<<<< HEAD
-    let default_ui_camera = default_ui_camera.get();
-    for (
-        uinode,
-        transform,
-        view_visibility,
-        clip,
-        camera,
-        image,
-        atlas,
-        slices,
-        border_radius,
-        parent,
-        style,
-    ) in &uinode_query
-=======
     for (uinode, transform, view_visibility, clip, camera, image, atlas, parent, style) in
         &uinode_query
->>>>>>> 13ca08f3
     {
         let Some(camera_entity) = camera.map(TargetCamera::entity).or(default_ui_camera) else {
             continue;
@@ -356,7 +334,6 @@
             continue;
         }
 
-<<<<<<< HEAD
         let ui_logical_viewport_size = camera_query
         .get(camera_entity)
         .ok()
@@ -378,11 +355,10 @@
             );
             continue;
         }
-=======
+
         let atlas_rect = atlas
             .and_then(|s| s.texture_rect(&texture_atlases))
             .map(|r| r.as_rect());
->>>>>>> 13ca08f3
 
         let mut rect = match (atlas_rect, image.rect) {
             (None, None) => Rect {
@@ -522,14 +498,10 @@
         (maybe_border_color, maybe_outline),
     ) in &uinode_query
     {
-<<<<<<< HEAD
-        let Some(camera_entity) = camera.map(TargetCamera::entity).or(default_ui_camera) else {
-=======
         let Some(camera_entity) = maybe_camera
             .map(TargetCamera::entity)
             .or(default_ui_camera.get())
         else {
->>>>>>> 13ca08f3
             continue;
         };
         // Skip invisible borders
@@ -571,120 +543,11 @@
 
         let border = [left, top, right, bottom];
 
-<<<<<<< HEAD
-        // don't extract border if no border
-        if left == 0.0 && top == 0.0 && right == 0.0 && bottom == 0.0 {
-            continue;
-        }
-
-        let border_radius = resolve_border_radius(
-            border_radius,
-            node.size(),
-            ui_logical_viewport_size,
-            ui_scale.0,
-        );
-
-        let border_radius = clamp_radius(border_radius, node.size(), border.into());
-        let transform = global_transform.compute_matrix();
-
-        extracted_uinodes.uinodes.insert(
-            commands.spawn(TemporaryRenderEntity).id(),
-            ExtractedUiNode {
-                stack_index: node.stack_index,
-                // This translates the uinode's transform to the center of the current border rectangle
-                transform,
-                color: border_color.0.into(),
-                rect: Rect {
-                    max: node.size(),
-                    ..Default::default()
-                },
-                image,
-                atlas_scaling: None,
-                clip: clip.map(|clip| clip.clip),
-                flip_x: false,
-                flip_y: false,
-                camera_entity: camera_entity.id(),
-                border_radius,
-                border,
-                node_type: NodeType::Border,
-            },
-        );
-    }
-}
-
-pub fn extract_uinode_outlines(
-    mut commands: Commands,
-    mut extracted_uinodes: ResMut<ExtractedUiNodes>,
-    default_ui_camera: Extract<DefaultUiCamera>,
-    uinode_query: Extract<
-        Query<(
-            &Node,
-            &GlobalTransform,
-            &ViewVisibility,
-            Option<&CalculatedClip>,
-            Option<&TargetCamera>,
-            &Outline,
-        )>,
-    >,
-    mapping: Extract<Query<&RenderEntity>>,
-) {
-    let default_ui_camera = default_ui_camera.get();
-    let image = AssetId::<Image>::default();
-    for (node, global_transform, view_visibility, maybe_clip, camera, outline) in &uinode_query {
-        let Some(camera_entity) = camera.map(TargetCamera::entity).or(default_ui_camera) else {
-            continue;
-        };
-        let Ok(&camera_entity) = mapping.get(camera_entity) else {
-            continue;
-        };
-
-        // Skip invisible outlines
-        if !view_visibility.get()
-            || outline.color.is_fully_transparent()
-            || node.outline_width == 0.
-        {
-            continue;
-        }
-
-        // Calculate the outline rects.
-        let inner_rect = Rect::from_center_size(Vec2::ZERO, node.size() + 2. * node.outline_offset);
-        let outer_rect = inner_rect.inflate(node.outline_width());
-        let outline_edges = [
-            // Left edge
-            Rect::new(
-                outer_rect.min.x,
-                outer_rect.min.y,
-                inner_rect.min.x,
-                outer_rect.max.y,
-            ),
-            // Right edge
-            Rect::new(
-                inner_rect.max.x,
-                outer_rect.min.y,
-                outer_rect.max.x,
-                outer_rect.max.y,
-            ),
-            // Top edge
-            Rect::new(
-                inner_rect.min.x,
-                outer_rect.min.y,
-                inner_rect.max.x,
-                inner_rect.min.y,
-            ),
-            // Bottom edge
-            Rect::new(
-                inner_rect.min.x,
-                inner_rect.max.y,
-                inner_rect.max.x,
-                outer_rect.max.y,
-            ),
-=======
         let border_radius = [
             uinode.border_radius.top_left,
             uinode.border_radius.top_right,
             uinode.border_radius.bottom_right,
             uinode.border_radius.bottom_left,
->>>>>>> 13ca08f3
         ];
 
         let border_radius = clamp_radius(border_radius, uinode.size(), border.into());
@@ -707,17 +570,10 @@
                         clip: maybe_clip.map(|clip| clip.clip),
                         flip_x: false,
                         flip_y: false,
-<<<<<<< HEAD
                         camera_entity: camera_entity.id(),
-                        border: [0.; 4],
-                        border_radius: [0.; 4],
-                        node_type: NodeType::Rect,
-=======
-                        camera_entity,
                         border_radius,
                         border,
                         node_type: NodeType::Border,
->>>>>>> 13ca08f3
                     },
                 );
             }
@@ -777,13 +633,9 @@
     mut commands: Commands,
     mut transparent_render_phases: ResMut<ViewSortedRenderPhases<TransparentUi>>,
     ui_scale: Extract<Res<UiScale>>,
-<<<<<<< HEAD
-    query: Extract<Query<(&RenderEntity, &Camera), Or<(With<Camera2d>, With<Camera3d>)>>>,
-=======
     query: Extract<
-        Query<(Entity, &Camera, Option<&UiAntiAlias>), Or<(With<Camera2d>, With<Camera3d>)>>,
+        Query<(&RenderEntity, &Camera, Option<&UiAntiAlias>), Or<(With<Camera2d>, With<Camera3d>)>>,
     >,
->>>>>>> 13ca08f3
     mut live_entities: Local<EntityHashSet>,
 ) {
     live_entities.clear();
