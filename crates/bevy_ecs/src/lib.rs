--- conflicted
+++ resolved
@@ -390,15 +390,9 @@
         let mut world = World::new();
         let e = world.spawn((TableStored("abc"), A(123))).id();
         let f = world.spawn((TableStored("def"), A(456))).id();
-<<<<<<< HEAD
-        assert_eq!(world.entity_count(), 2);
-        assert!(world.despawn(e));
-        assert_eq!(world.entity_count(), 1);
-=======
         assert_eq!(world.query::<&TableStored>().query(&world).count(), 2);
         assert!(world.despawn(e));
         assert_eq!(world.query::<&TableStored>().query(&world).count(), 1);
->>>>>>> 4b1b70d5
         assert!(world.get::<TableStored>(e).is_none());
         assert!(world.get::<A>(e).is_none());
         assert_eq!(world.get::<TableStored>(f).unwrap().0, "def");
@@ -411,15 +405,9 @@
 
         let e = world.spawn((TableStored("abc"), SparseStored(123))).id();
         let f = world.spawn((TableStored("def"), SparseStored(456))).id();
-<<<<<<< HEAD
-        assert_eq!(world.entity_count(), 2);
-        assert!(world.despawn(e));
-        assert_eq!(world.entity_count(), 1);
-=======
         assert_eq!(world.query::<&TableStored>().query(&world).count(), 2);
         assert!(world.despawn(e));
         assert_eq!(world.query::<&TableStored>().query(&world).count(), 1);
->>>>>>> 4b1b70d5
         assert!(world.get::<TableStored>(e).is_none());
         assert!(world.get::<SparseStored>(e).is_none());
         assert_eq!(world.get::<TableStored>(f).unwrap().0, "def");
