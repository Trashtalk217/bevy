#![expect(
    unsafe_op_in_unsafe_fn,
    reason = "See #11590. To be removed once all applicable unsafe code has an unsafe block with a safety comment."
)]
#![doc = include_str!("../README.md")]
#![cfg_attr(
    any(docsrs, docsrs_dep),
    expect(
        internal_features,
        reason = "rustdoc_internals is needed for fake_variadic"
    )
)]
#![cfg_attr(any(docsrs, docsrs_dep), feature(doc_cfg, rustdoc_internals))]
#![expect(unsafe_code, reason = "Unsafe code is used to improve performance.")]
#![doc(
    html_logo_url = "https://bevy.org/assets/icon.png",
    html_favicon_url = "https://bevy.org/assets/icon.png"
)]
#![no_std]

#[cfg(feature = "std")]
extern crate std;

#[cfg(target_pointer_width = "16")]
compile_error!("bevy_ecs cannot safely compile for a 16-bit platform.");

extern crate alloc;

// Required to make proc macros work in bevy itself.
extern crate self as bevy_ecs;

pub mod archetype;
pub mod batching;
pub mod bundle;
pub mod change_detection;
pub mod component;
pub mod entity;
pub mod entity_disabling;
pub mod error;
pub mod event;
pub mod hierarchy;
pub mod intern;
pub mod label;
pub mod lifecycle;
pub mod message;
pub mod name;
pub mod never;
pub mod observer;
pub mod query;
#[cfg(feature = "bevy_reflect")]
pub mod reflect;
pub mod relationship;
pub mod resource;
pub mod schedule;
pub mod spawn;
pub mod storage;
pub mod system;
pub mod traversal;
pub mod world;

pub use bevy_ptr as ptr;

#[cfg(feature = "hotpatching")]
use message::Message;

/// The ECS prelude.
///
/// This includes the most common types in this crate, re-exported for your convenience.
pub mod prelude {
    #[doc(hidden)]
    #[expect(
        deprecated,
        reason = "`Trigger` was deprecated in favor of `On`, and `OnX` lifecycle events were deprecated in favor of `X` events."
    )]
    pub use crate::{
        bundle::Bundle,
        change_detection::{DetectChanges, DetectChangesMut, Mut, Ref},
        children,
        component::Component,
        entity::{ContainsEntity, Entity, EntityMapper},
        error::{BevyError, Result},
        event::{EntityEvent, Event, EventReader, EventWriter, Events},
        hierarchy::{ChildOf, ChildSpawner, ChildSpawnerCommands, Children},
        lifecycle::{
            Add, Despawn, Insert, OnAdd, OnDespawn, OnInsert, OnRemove, OnReplace, Remove,
            RemovedComponents, Replace,
        },
        message::{Message, MessageMutator, MessageReader, MessageWriter, Messages},
        name::{Name, NameOrEntity},
        observer::{Observer, On, Trigger},
        query::{Added, Allow, AnyOf, Changed, Has, Or, QueryBuilder, QueryState, With, Without},
        related,
        relationship::RelationshipTarget,
        resource::Resource,
        schedule::{
            common_conditions::*, ApplyDeferred, IntoScheduleConfigs, IntoSystemSet, Schedule,
            Schedules, SystemCondition, SystemSet,
        },
        spawn::{Spawn, SpawnIter, SpawnRelated, SpawnWith, WithOneRelated, WithRelated},
        system::{
            Command, Commands, Deferred, EntityCommand, EntityCommands, If, In, InMut, InRef,
            IntoSystem, Local, NonSend, NonSendMut, ParamSet, Populated, Query, ReadOnlySystem,
            Res, ResMut, Single, System, SystemIn, SystemInput, SystemParamBuilder,
            SystemParamFunction,
        },
        world::{
            EntityMut, EntityRef, EntityWorldMut, FilteredResources, FilteredResourcesMut,
            FromWorld, World,
        },
    };

    #[doc(hidden)]
    #[cfg(feature = "std")]
    pub use crate::system::ParallelCommands;

    #[doc(hidden)]
    #[cfg(feature = "bevy_reflect")]
    pub use crate::reflect::{
        AppTypeRegistry, ReflectComponent, ReflectFromWorld, ReflectResource,
    };

    #[doc(hidden)]
    #[cfg(feature = "reflect_functions")]
    pub use crate::reflect::AppFunctionRegistry;
}

/// Exports used by macros.
///
/// These are not meant to be used directly and are subject to breaking changes.
#[doc(hidden)]
pub mod __macro_exports {
    // Cannot directly use `alloc::vec::Vec` in macros, as a crate may not have
    // included `extern crate alloc;`. This re-export ensures we have access
    // to `Vec` in `no_std` and `std` contexts.
    pub use crate::query::DebugCheckedUnwrap;
    pub use alloc::vec::Vec;
}

/// Event sent when a hotpatch happens.
///
/// Can be used for causing custom behavior on hot-patch.
#[cfg(feature = "hotpatching")]
#[derive(Message, Default)]
pub struct HotPatched;

/// Resource which "changes" when a hotpatch happens.
///
/// Exists solely for change-detection, which allows systems to
/// know whether a hotpatch happened even if they only run irregularily and would
/// miss the event.
///
/// Used by Executors and other places which run systems
/// [`System::refresh_hotpatch`](crate::system::System::refresh_hotpatch) only when necessary.
#[cfg(feature = "hotpatching")]
#[derive(resource::Resource, Default)]
pub struct HotPatchChanges;

#[cfg(test)]
mod tests {
    use crate::{
        bundle::Bundle,
        change_detection::Ref,
        component::Component,
        entity::{Entity, EntityMapper},
        entity_disabling::DefaultQueryFilters,
        prelude::Or,
        query::{Added, Changed, FilteredAccess, QueryFilter, With, Without},
        resource::Resource,
        world::{EntityMut, EntityRef, Mut, World},
    };
    use alloc::{string::String, sync::Arc, vec, vec::Vec};
    use bevy_platform::collections::HashSet;
    use bevy_tasks::{ComputeTaskPool, TaskPool};
    use core::{
        any::TypeId,
        marker::PhantomData,
        sync::atomic::{AtomicUsize, Ordering},
    };
    use std::sync::Mutex;

<<<<<<< HEAD
    #[derive(Resource, Debug, PartialEq, Eq, Hash, Clone, Copy)]
=======
    #[derive(Component, Debug, PartialEq, Eq, Hash, Clone, Copy)]
>>>>>>> 8253eabe
    struct A(usize);
    #[derive(Resource, Debug, PartialEq, Eq)]
    struct ResA(usize);
    #[derive(Component, Debug, PartialEq, Eq, Hash, Clone, Copy)]
    struct B(usize);
    #[derive(Component, Debug, PartialEq, Eq, Clone, Copy)]
    struct C;

    #[derive(Default)]
    struct NonSendA(PhantomData<*mut ()>);

    #[derive(Component, Clone, Debug)]
    struct DropCk(Arc<AtomicUsize>);
    impl DropCk {
        fn new_pair() -> (Self, Arc<AtomicUsize>) {
            let atomic = Arc::new(AtomicUsize::new(0));
            (DropCk(atomic.clone()), atomic)
        }
    }

    impl Drop for DropCk {
        fn drop(&mut self) {
            self.0.as_ref().fetch_add(1, Ordering::Relaxed);
        }
    }

    #[expect(
        dead_code,
        reason = "This struct is used to test how `Drop` behavior works in regards to SparseSet storage, and as such is solely a wrapper around `DropCk` to make it use the SparseSet storage. Because of this, the inner field is intentionally never read."
    )]
    #[derive(Component, Clone, Debug)]
    #[component(storage = "SparseSet")]
    struct DropCkSparse(DropCk);

    #[derive(Component, Copy, Clone, PartialEq, Eq, Debug)]
    #[component(storage = "Table")]
    struct TableStored(&'static str);
    #[derive(Component, Copy, Clone, PartialEq, Eq, Hash, Debug)]
    #[component(storage = "SparseSet")]
    struct SparseStored(u32);

    #[test]
    fn random_access() {
        let mut world = World::new();

        let e = world.spawn((TableStored("abc"), SparseStored(123))).id();
        let f = world
            .spawn((TableStored("def"), SparseStored(456), A(1)))
            .id();
        assert_eq!(world.get::<TableStored>(e).unwrap().0, "abc");
        assert_eq!(world.get::<SparseStored>(e).unwrap().0, 123);
        assert_eq!(world.get::<TableStored>(f).unwrap().0, "def");
        assert_eq!(world.get::<SparseStored>(f).unwrap().0, 456);

        // test archetype get_mut()
        world.get_mut::<TableStored>(e).unwrap().0 = "xyz";
        assert_eq!(world.get::<TableStored>(e).unwrap().0, "xyz");

        // test sparse set get_mut()
        world.get_mut::<SparseStored>(f).unwrap().0 = 42;
        assert_eq!(world.get::<SparseStored>(f).unwrap().0, 42);
    }

    #[test]
    fn bundle_derive() {
        let mut world = World::new();

        #[derive(Bundle, PartialEq, Debug)]
        struct FooBundle {
            x: TableStored,
            y: SparseStored,
        }
        let mut ids = Vec::new();
        <FooBundle as Bundle>::component_ids(&mut world.components_registrator(), &mut |id| {
            ids.push(id);
        });

        assert_eq!(
            ids,
            &[
                world.register_component::<TableStored>(),
                world.register_component::<SparseStored>(),
            ]
        );

        let e1 = world
            .spawn(FooBundle {
                x: TableStored("abc"),
                y: SparseStored(123),
            })
            .id();
        let e2 = world
            .spawn((TableStored("def"), SparseStored(456), A(1)))
            .id();
        assert_eq!(world.get::<TableStored>(e1).unwrap().0, "abc");
        assert_eq!(world.get::<SparseStored>(e1).unwrap().0, 123);
        assert_eq!(world.get::<TableStored>(e2).unwrap().0, "def");
        assert_eq!(world.get::<SparseStored>(e2).unwrap().0, 456);

        // test archetype get_mut()
        world.get_mut::<TableStored>(e1).unwrap().0 = "xyz";
        assert_eq!(world.get::<TableStored>(e1).unwrap().0, "xyz");

        // test sparse set get_mut()
        world.get_mut::<SparseStored>(e2).unwrap().0 = 42;
        assert_eq!(world.get::<SparseStored>(e2).unwrap().0, 42);

        assert_eq!(
            world.entity_mut(e1).take::<FooBundle>().unwrap(),
            FooBundle {
                x: TableStored("xyz"),
                y: SparseStored(123),
            }
        );

        #[derive(Bundle, PartialEq, Debug)]
        struct NestedBundle {
            a: A,
            foo: FooBundle,
            b: B,
        }

        let mut ids = Vec::new();
        <NestedBundle as Bundle>::component_ids(&mut world.components_registrator(), &mut |id| {
            ids.push(id);
        });

        assert_eq!(
            ids,
            &[
                world.register_component::<A>(),
                world.register_component::<TableStored>(),
                world.register_component::<SparseStored>(),
                world.register_component::<B>(),
            ]
        );

        let e3 = world
            .spawn(NestedBundle {
                a: A(1),
                foo: FooBundle {
                    x: TableStored("ghi"),
                    y: SparseStored(789),
                },
                b: B(2),
            })
            .id();

        assert_eq!(world.get::<TableStored>(e3).unwrap().0, "ghi");
        assert_eq!(world.get::<SparseStored>(e3).unwrap().0, 789);
        assert_eq!(world.get::<A>(e3).unwrap().0, 1);
        assert_eq!(world.get::<B>(e3).unwrap().0, 2);
        assert_eq!(
            world.entity_mut(e3).take::<NestedBundle>().unwrap(),
            NestedBundle {
                a: A(1),
                foo: FooBundle {
                    x: TableStored("ghi"),
                    y: SparseStored(789),
                },
                b: B(2),
            }
        );

        #[derive(Default, Component, PartialEq, Debug)]
        struct Ignored;

        #[derive(Bundle, PartialEq, Debug)]
        struct BundleWithIgnored {
            c: C,
            #[bundle(ignore)]
            ignored: Ignored,
        }

        let mut ids = Vec::new();
        <BundleWithIgnored as Bundle>::component_ids(
            &mut world.components_registrator(),
            &mut |id| {
                ids.push(id);
            },
        );

        assert_eq!(ids, &[world.register_component::<C>(),]);

        let e4 = world
            .spawn(BundleWithIgnored {
                c: C,
                ignored: Ignored,
            })
            .id();

        assert_eq!(world.get::<C>(e4).unwrap(), &C);
        assert_eq!(world.get::<Ignored>(e4), None);

        assert_eq!(
            world.entity_mut(e4).take::<BundleWithIgnored>().unwrap(),
            BundleWithIgnored {
                c: C,
                ignored: Ignored,
            }
        );
    }

    #[test]
    fn despawn_table_storage() {
        let mut world = World::new();
        let e = world.spawn((TableStored("abc"), A(123))).id();
        let f = world.spawn((TableStored("def"), A(456))).id();
        assert_eq!(world.query::<&TableStored>().query(&world).count(), 2);
        assert!(world.despawn(e));
        assert_eq!(world.query::<&TableStored>().query(&world).count(), 1);
        assert!(world.get::<TableStored>(e).is_none());
        assert!(world.get::<A>(e).is_none());
        assert_eq!(world.get::<TableStored>(f).unwrap().0, "def");
        assert_eq!(world.get::<A>(f).unwrap().0, 456);
    }

    #[test]
    fn despawn_mixed_storage() {
        let mut world = World::new();

        let e = world.spawn((TableStored("abc"), SparseStored(123))).id();
        let f = world.spawn((TableStored("def"), SparseStored(456))).id();
        assert_eq!(world.query::<&TableStored>().query(&world).count(), 2);
        assert!(world.despawn(e));
        assert_eq!(world.query::<&TableStored>().query(&world).count(), 1);
        assert!(world.get::<TableStored>(e).is_none());
        assert!(world.get::<SparseStored>(e).is_none());
        assert_eq!(world.get::<TableStored>(f).unwrap().0, "def");
        assert_eq!(world.get::<SparseStored>(f).unwrap().0, 456);
    }

    #[test]
    fn query_all() {
        let mut world = World::new();
        let e = world.spawn((TableStored("abc"), A(123))).id();
        let f = world.spawn((TableStored("def"), A(456))).id();

        let ents = world
            .query::<(Entity, &A, &TableStored)>()
            .iter(&world)
            .map(|(e, &i, &s)| (e, i, s))
            .collect::<Vec<_>>();
        assert_eq!(
            ents,
            &[
                (e, A(123), TableStored("abc")),
                (f, A(456), TableStored("def"))
            ]
        );
    }

    #[test]
    fn query_all_for_each() {
        let mut world = World::new();
        let e = world.spawn((TableStored("abc"), A(123))).id();
        let f = world.spawn((TableStored("def"), A(456))).id();

        let mut results = Vec::new();
        world
            .query::<(Entity, &A, &TableStored)>()
            .iter(&world)
            .for_each(|(e, &i, &s)| results.push((e, i, s)));
        assert_eq!(
            results,
            &[
                (e, A(123), TableStored("abc")),
                (f, A(456), TableStored("def"))
            ]
        );
    }

    #[test]
    fn query_single_component() {
        let mut world = World::new();
        let e = world.spawn((TableStored("abc"), A(123))).id();
        let f = world.spawn((TableStored("def"), A(456), B(1))).id();
        let ents = world
            .query::<(Entity, &A)>()
            .iter(&world)
            .map(|(e, &i)| (e, i))
            .collect::<HashSet<_>>();
        assert!(ents.contains(&(e, A(123))));
        assert!(ents.contains(&(f, A(456))));
    }

    #[test]
    fn stateful_query_handles_new_archetype() {
        let mut world = World::new();
        let e = world.spawn((TableStored("abc"), A(123))).id();
        let mut query = world.query::<(Entity, &A)>();

        let ents = query.iter(&world).map(|(e, &i)| (e, i)).collect::<Vec<_>>();
        assert_eq!(ents, &[(e, A(123))]);

        let f = world.spawn((TableStored("def"), A(456), B(1))).id();
        let ents = query.iter(&world).map(|(e, &i)| (e, i)).collect::<Vec<_>>();
        assert_eq!(ents, &[(e, A(123)), (f, A(456))]);
    }

    #[test]
    fn query_single_component_for_each() {
        let mut world = World::new();
        let e = world.spawn((TableStored("abc"), A(123))).id();
        let f = world.spawn((TableStored("def"), A(456), B(1))).id();
        let mut results = <HashSet<_>>::default();
        world
            .query::<(Entity, &A)>()
            .iter(&world)
            .for_each(|(e, &i)| {
                results.insert((e, i));
            });
        assert!(results.contains(&(e, A(123))));
        assert!(results.contains(&(f, A(456))));
    }

    #[test]
    fn par_for_each_dense() {
        ComputeTaskPool::get_or_init(TaskPool::default);
        let mut world = World::new();
        let e1 = world.spawn(A(1)).id();
        let e2 = world.spawn(A(2)).id();
        let e3 = world.spawn(A(3)).id();
        let e4 = world.spawn((A(4), B(1))).id();
        let e5 = world.spawn((A(5), B(1))).id();
        let results = Arc::new(Mutex::new(Vec::new()));
        world
            .query::<(Entity, &A)>()
            .par_iter(&world)
            .for_each(|(e, &A(i))| {
                results.lock().unwrap().push((e, i));
            });
        results.lock().unwrap().sort();
        let mut expected = [(e1, 1), (e2, 2), (e3, 3), (e4, 4), (e5, 5)];
        expected.sort();
        assert_eq!(&*results.lock().unwrap(), &expected);
    }

    #[test]
    fn par_for_each_sparse() {
        ComputeTaskPool::get_or_init(TaskPool::default);
        let mut world = World::new();
        let e1 = world.spawn(SparseStored(1)).id();
        let e2 = world.spawn(SparseStored(2)).id();
        let e3 = world.spawn(SparseStored(3)).id();
        let e4 = world.spawn((SparseStored(4), A(1))).id();
        let e5 = world.spawn((SparseStored(5), A(1))).id();
        let results = Arc::new(Mutex::new(Vec::new()));
        world
            .query::<(Entity, &SparseStored)>()
            .par_iter(&world)
            .for_each(|(e, &SparseStored(i))| results.lock().unwrap().push((e, i)));
        results.lock().unwrap().sort();
        let mut expected = [(e1, 1), (e2, 2), (e3, 3), (e4, 4), (e5, 5)];
        expected.sort();
        assert_eq!(&*results.lock().unwrap(), &expected);
    }

    #[test]
    fn query_missing_component() {
        let mut world = World::new();
        world.spawn((TableStored("abc"), A(123)));
        world.spawn((TableStored("def"), A(456)));
        assert!(world.query::<(&B, &A)>().iter(&world).next().is_none());
    }

    #[test]
    fn query_sparse_component() {
        let mut world = World::new();
        world.spawn((TableStored("abc"), A(123)));
        let f = world.spawn((TableStored("def"), A(456), B(1))).id();
        let ents = world
            .query::<(Entity, &B)>()
            .iter(&world)
            .map(|(e, &b)| (e, b))
            .collect::<Vec<_>>();
        assert_eq!(ents, &[(f, B(1))]);
    }

    #[test]
    fn query_filter_with() {
        let mut world = World::new();
        world.spawn((A(123), B(1)));
        world.spawn(A(456));
        let result = world
            .query_filtered::<&A, With<B>>()
            .iter(&world)
            .cloned()
            .collect::<Vec<_>>();
        assert_eq!(result, vec![A(123)]);
    }

    #[test]
    fn query_filter_with_for_each() {
        let mut world = World::new();
        world.spawn((A(123), B(1)));
        world.spawn(A(456));

        let mut results = Vec::new();
        world
            .query_filtered::<&A, With<B>>()
            .iter(&world)
            .for_each(|i| results.push(*i));
        assert_eq!(results, vec![A(123)]);
    }

    #[test]
    fn query_filter_with_sparse() {
        let mut world = World::new();

        world.spawn((A(123), SparseStored(321)));
        world.spawn(A(456));
        let result = world
            .query_filtered::<&A, With<SparseStored>>()
            .iter(&world)
            .cloned()
            .collect::<Vec<_>>();
        assert_eq!(result, vec![A(123)]);
    }

    #[test]
    fn query_filter_with_sparse_for_each() {
        let mut world = World::new();

        world.spawn((A(123), SparseStored(321)));
        world.spawn(A(456));
        let mut results = Vec::new();
        world
            .query_filtered::<&A, With<SparseStored>>()
            .iter(&world)
            .for_each(|i| results.push(*i));
        assert_eq!(results, vec![A(123)]);
    }

    #[test]
    fn query_filter_without() {
        let mut world = World::new();
        world.spawn((A(123), B(321)));
        world.spawn(A(456));
        let result = world
            .query_filtered::<&A, Without<B>>()
            .iter(&world)
            .cloned()
            .collect::<Vec<_>>();
        assert_eq!(result, vec![A(456)]);
    }

    #[test]
    fn query_optional_component_table() {
        let mut world = World::new();
        let e = world.spawn((TableStored("abc"), A(123))).id();
        let f = world.spawn((TableStored("def"), A(456), B(1))).id();
        // this should be skipped
        world.spawn(TableStored("abc"));
        let ents = world
            .query::<(Entity, Option<&B>, &A)>()
            .iter(&world)
            .map(|(e, b, &i)| (e, b.copied(), i))
            .collect::<HashSet<_>>();
        assert!(ents.contains(&(e, None, A(123))));
        assert!(ents.contains(&(f, Some(B(1)), A(456))));
    }

    #[test]
    fn query_optional_component_sparse() {
        let mut world = World::new();

        let e = world.spawn((TableStored("abc"), A(123))).id();
        let f = world
            .spawn((TableStored("def"), A(456), SparseStored(1)))
            .id();
        // this should be skipped
        // world.spawn(SparseStored(1));
        let ents = world
            .query::<(Entity, Option<&SparseStored>, &A)>()
            .iter(&world)
            .map(|(e, b, &i)| (e, b.copied(), i))
            .collect::<HashSet<_>>();
        assert_eq!(
            ents,
            [(e, None, A(123)), (f, Some(SparseStored(1)), A(456))]
                .into_iter()
                .collect::<HashSet<_>>()
        );
    }

    #[test]
    fn query_optional_component_sparse_no_match() {
        let mut world = World::new();

        let e = world.spawn((TableStored("abc"), A(123))).id();
        let f = world.spawn((TableStored("def"), A(456))).id();
        // // this should be skipped
        world.spawn(TableStored("abc"));
        let ents = world
            .query::<(Entity, Option<&SparseStored>, &A)>()
            .iter(&world)
            .map(|(e, b, &i)| (e, b.copied(), i))
            .collect::<Vec<_>>();
        assert_eq!(ents, &[(e, None, A(123)), (f, None, A(456))]);
    }

    #[test]
    fn add_remove_components() {
        let mut world = World::new();
        let e1 = world.spawn((A(1), B(3), TableStored("abc"))).id();
        let e2 = world.spawn((A(2), B(4), TableStored("xyz"))).id();

        assert_eq!(
            world
                .query::<(Entity, &A, &B)>()
                .iter(&world)
                .map(|(e, &i, &b)| (e, i, b))
                .collect::<HashSet<_>>(),
            [(e1, A(1), B(3)), (e2, A(2), B(4))]
                .into_iter()
                .collect::<HashSet<_>>()
        );
        assert_eq!(world.entity_mut(e1).take::<A>(), Some(A(1)));
        assert_eq!(
            world
                .query::<(Entity, &A, &B)>()
                .iter(&world)
                .map(|(e, &i, &b)| (e, i, b))
                .collect::<Vec<_>>(),
            &[(e2, A(2), B(4))]
        );
        assert_eq!(
            world
                .query::<(Entity, &B, &TableStored)>()
                .iter(&world)
                .map(|(e, &B(b), &TableStored(s))| (e, b, s))
                .collect::<HashSet<_>>(),
            [(e2, 4, "xyz"), (e1, 3, "abc")]
                .into_iter()
                .collect::<HashSet<_>>()
        );
        world.entity_mut(e1).insert(A(43));
        assert_eq!(
            world
                .query::<(Entity, &A, &B)>()
                .iter(&world)
                .map(|(e, &i, &b)| (e, i, b))
                .collect::<HashSet<_>>(),
            [(e2, A(2), B(4)), (e1, A(43), B(3))]
                .into_iter()
                .collect::<HashSet<_>>()
        );
        world.entity_mut(e1).insert(C);
        assert_eq!(
            world
                .query::<(Entity, &C)>()
                .iter(&world)
                .map(|(e, &f)| (e, f))
                .collect::<Vec<_>>(),
            &[(e1, C)]
        );
    }

    #[test]
    fn table_add_remove_many() {
        let mut world = World::default();
        #[cfg(miri)]
        let (mut entities, to) = {
            let to = 10;
            (Vec::with_capacity(to), to)
        };
        #[cfg(not(miri))]
        let (mut entities, to) = {
            let to = 10_000;
            (Vec::with_capacity(to), to)
        };

        for _ in 0..to {
            entities.push(world.spawn(B(0)).id());
        }

        for (i, entity) in entities.iter().cloned().enumerate() {
            world.entity_mut(entity).insert(A(i));
        }

        for (i, entity) in entities.iter().cloned().enumerate() {
            assert_eq!(world.entity_mut(entity).take::<A>(), Some(A(i)));
        }
    }

    #[test]
    fn sparse_set_add_remove_many() {
        let mut world = World::default();

        let mut entities = Vec::with_capacity(1000);
        for _ in 0..4 {
            entities.push(world.spawn(A(2)).id());
        }

        for (i, entity) in entities.iter().cloned().enumerate() {
            world.entity_mut(entity).insert(SparseStored(i as u32));
        }

        for (i, entity) in entities.iter().cloned().enumerate() {
            assert_eq!(
                world.entity_mut(entity).take::<SparseStored>(),
                Some(SparseStored(i as u32))
            );
        }
    }

    #[test]
    fn remove_missing() {
        let mut world = World::new();
        let e = world.spawn((TableStored("abc"), A(123))).id();
        assert!(world.entity_mut(e).take::<B>().is_none());
    }

    #[test]
    fn spawn_batch() {
        let mut world = World::new();
        world.spawn_batch((0..100).map(|x| (A(x), TableStored("abc"))));
        let values = world
            .query::<&A>()
            .iter(&world)
            .map(|v| v.0)
            .collect::<Vec<_>>();
        let expected = (0..100).collect::<Vec<_>>();
        assert_eq!(values, expected);
    }

    #[test]
    fn query_get() {
        let mut world = World::new();
        let a = world.spawn((TableStored("abc"), A(123))).id();
        let b = world.spawn((TableStored("def"), A(456))).id();
        let c = world.spawn((TableStored("ghi"), A(789), B(1))).id();

        let mut i32_query = world.query::<&A>();
        assert_eq!(i32_query.get(&world, a).unwrap().0, 123);
        assert_eq!(i32_query.get(&world, b).unwrap().0, 456);

        let mut i32_bool_query = world.query::<(&A, &B)>();
        assert!(i32_bool_query.get(&world, a).is_err());
        assert_eq!(i32_bool_query.get(&world, c).unwrap(), (&A(789), &B(1)));
        assert!(world.despawn(a));
        assert!(i32_query.get(&world, a).is_err());
    }

    #[test]
    fn query_get_works_across_sparse_removal() {
        // Regression test for: https://github.com/bevyengine/bevy/issues/6623
        let mut world = World::new();
        let a = world.spawn((TableStored("abc"), SparseStored(123))).id();
        let b = world.spawn((TableStored("def"), SparseStored(456))).id();
        let c = world
            .spawn((TableStored("ghi"), SparseStored(789), B(1)))
            .id();

        let mut query = world.query::<&TableStored>();
        assert_eq!(query.get(&world, a).unwrap(), &TableStored("abc"));
        assert_eq!(query.get(&world, b).unwrap(), &TableStored("def"));
        assert_eq!(query.get(&world, c).unwrap(), &TableStored("ghi"));

        world.entity_mut(b).remove::<SparseStored>();
        world.entity_mut(c).remove::<SparseStored>();

        assert_eq!(query.get(&world, a).unwrap(), &TableStored("abc"));
        assert_eq!(query.get(&world, b).unwrap(), &TableStored("def"));
        assert_eq!(query.get(&world, c).unwrap(), &TableStored("ghi"));
    }

    #[test]
    fn remove_tracking() {
        let mut world = World::new();

        let a = world.spawn((SparseStored(0), A(123))).id();
        let b = world.spawn((SparseStored(1), A(123))).id();

        world.entity_mut(a).despawn();
        assert_eq!(
            world.removed::<A>().collect::<Vec<_>>(),
            &[a],
            "despawning results in 'removed component' state for table components"
        );
        assert_eq!(
            world.removed::<SparseStored>().collect::<Vec<_>>(),
            &[a],
            "despawning results in 'removed component' state for sparse set components"
        );

        world.entity_mut(b).insert(B(1));
        assert_eq!(
            world.removed::<A>().collect::<Vec<_>>(),
            &[a],
            "archetype moves does not result in 'removed component' state"
        );

        world.entity_mut(b).remove::<A>();
        assert_eq!(
            world.removed::<A>().collect::<Vec<_>>(),
            &[a, b],
            "removing a component results in a 'removed component' state"
        );

        world.clear_trackers();
        assert_eq!(
            world.removed::<A>().collect::<Vec<_>>(),
            &[],
            "clearing trackers clears removals"
        );
        assert_eq!(
            world.removed::<SparseStored>().collect::<Vec<_>>(),
            &[],
            "clearing trackers clears removals"
        );
        assert_eq!(
            world.removed::<B>().collect::<Vec<_>>(),
            &[],
            "clearing trackers clears removals"
        );

        // TODO: uncomment when world.clear() is implemented
        // let c = world.spawn(("abc", 123)).id();
        // let d = world.spawn(("abc", 123)).id();
        // world.clear();
        // assert_eq!(
        //     world.removed::<i32>(),
        //     &[c, d],
        //     "world clears result in 'removed component' states"
        // );
        // assert_eq!(
        //     world.removed::<&'static str>(),
        //     &[c, d, b],
        //     "world clears result in 'removed component' states"
        // );
        // assert_eq!(
        //     world.removed::<f64>(),
        //     &[b],
        //     "world clears result in 'removed component' states"
        // );
    }

    #[test]
    fn added_tracking() {
        let mut world = World::new();
        let a = world.spawn(A(123)).id();

        assert_eq!(world.query::<&A>().iter(&world).count(), 1);
        assert_eq!(
            world.query_filtered::<(), Added<A>>().iter(&world).count(),
            1
        );
        assert_eq!(world.query::<&A>().iter(&world).count(), 1);
        assert_eq!(
            world.query_filtered::<(), Added<A>>().iter(&world).count(),
            1
        );
        assert!(world.query::<&A>().get(&world, a).is_ok());
        assert!(world
            .query_filtered::<(), Added<A>>()
            .get(&world, a)
            .is_ok());
        assert!(world.query::<&A>().get(&world, a).is_ok());
        assert!(world
            .query_filtered::<(), Added<A>>()
            .get(&world, a)
            .is_ok());

        world.clear_trackers();

        assert_eq!(world.query::<&A>().iter(&world).count(), 1);
        assert_eq!(
            world.query_filtered::<(), Added<A>>().iter(&world).count(),
            0
        );
        assert_eq!(world.query::<&A>().iter(&world).count(), 1);
        assert_eq!(
            world.query_filtered::<(), Added<A>>().iter(&world).count(),
            0
        );
        assert!(world.query::<&A>().get(&world, a).is_ok());
        assert!(world
            .query_filtered::<(), Added<A>>()
            .get(&world, a)
            .is_err());
        assert!(world.query::<&A>().get(&world, a).is_ok());
        assert!(world
            .query_filtered::<(), Added<A>>()
            .get(&world, a)
            .is_err());
    }

    #[test]
    fn added_queries() {
        let mut world = World::default();
        let e1 = world.spawn(A(0)).id();

        fn get_added<Com: Component>(world: &mut World) -> Vec<Entity> {
            world
                .query_filtered::<Entity, Added<Com>>()
                .iter(world)
                .collect::<Vec<Entity>>()
        }

        assert_eq!(get_added::<A>(&mut world), vec![e1]);
        world.entity_mut(e1).insert(B(0));
        assert_eq!(get_added::<A>(&mut world), vec![e1]);
        assert_eq!(get_added::<B>(&mut world), vec![e1]);

        world.clear_trackers();
        assert!(get_added::<A>(&mut world).is_empty());
        let e2 = world.spawn((A(1), B(1))).id();
        assert_eq!(get_added::<A>(&mut world), vec![e2]);
        assert_eq!(get_added::<B>(&mut world), vec![e2]);

        let added = world
            .query_filtered::<Entity, (Added<A>, Added<B>)>()
            .iter(&world)
            .collect::<Vec<Entity>>();
        assert_eq!(added, vec![e2]);
    }

    #[test]
    fn changed_trackers() {
        let mut world = World::default();
        let e1 = world.spawn((A(0), B(0))).id();
        let e2 = world.spawn((A(0), B(0))).id();
        let e3 = world.spawn((A(0), B(0))).id();
        world.spawn((A(0), B(0)));

        world.clear_trackers();

        for (i, mut a) in world.query::<&mut A>().iter_mut(&mut world).enumerate() {
            if i % 2 == 0 {
                a.0 += 1;
            }
        }

        fn get_filtered<F: QueryFilter>(world: &mut World) -> HashSet<Entity> {
            world
                .query_filtered::<Entity, F>()
                .iter(world)
                .collect::<HashSet<Entity>>()
        }

        assert_eq!(
            get_filtered::<Changed<A>>(&mut world),
            [e1, e3].into_iter().collect::<HashSet<_>>()
        );

        // ensure changing an entity's archetypes also moves its changed state
        world.entity_mut(e1).insert(C);

        assert_eq!(
            get_filtered::<Changed<A>>(&mut world),
            [e3, e1].into_iter().collect::<HashSet<_>>(),
            "changed entities list should not change"
        );

        // spawning a new A entity should not change existing changed state
        world.entity_mut(e1).insert((A(0), B(0)));

        assert_eq!(
            get_filtered::<Changed<A>>(&mut world),
            [e3, e1].into_iter().collect::<HashSet<_>>(),
            "changed entities list should not change"
        );

        // removing an unchanged entity should not change changed state
        assert!(world.despawn(e2));
        assert_eq!(
            get_filtered::<Changed<A>>(&mut world),
            [e3, e1].into_iter().collect::<HashSet<_>>(),
            "changed entities list should not change"
        );

        // removing a changed entity should remove it from enumeration
        assert!(world.despawn(e1));
        assert_eq!(
            get_filtered::<Changed<A>>(&mut world),
            [e3].into_iter().collect::<HashSet<_>>(),
            "e1 should no longer be returned"
        );

        world.clear_trackers();

        assert!(get_filtered::<Changed<A>>(&mut world).is_empty());

        let e4 = world.spawn_empty().id();

        world.entity_mut(e4).insert(A(0));
        assert_eq!(
            get_filtered::<Changed<A>>(&mut world),
            [e4].into_iter().collect::<HashSet<_>>()
        );
        assert_eq!(
            get_filtered::<Added<A>>(&mut world),
            [e4].into_iter().collect::<HashSet<_>>()
        );

        world.entity_mut(e4).insert(A(1));
        assert_eq!(
            get_filtered::<Changed<A>>(&mut world),
            [e4].into_iter().collect::<HashSet<_>>()
        );

        world.clear_trackers();

        // ensure inserting multiple components set changed state for all components and set added
        // state for non existing components even when changing archetype.
        world.entity_mut(e4).insert((A(0), B(0)));

        assert!(get_filtered::<Added<A>>(&mut world).is_empty());
        assert_eq!(
            get_filtered::<Changed<A>>(&mut world),
            [e4].into_iter().collect::<HashSet<_>>()
        );
        assert_eq!(
            get_filtered::<Added<B>>(&mut world),
            [e4].into_iter().collect::<HashSet<_>>()
        );
        assert_eq!(
            get_filtered::<Changed<B>>(&mut world),
            [e4].into_iter().collect::<HashSet<_>>()
        );
    }

    #[test]
    fn changed_trackers_sparse() {
        let mut world = World::default();
        let e1 = world.spawn(SparseStored(0)).id();
        let e2 = world.spawn(SparseStored(0)).id();
        let e3 = world.spawn(SparseStored(0)).id();
        world.spawn(SparseStored(0));

        world.clear_trackers();

        for (i, mut a) in world
            .query::<&mut SparseStored>()
            .iter_mut(&mut world)
            .enumerate()
        {
            if i % 2 == 0 {
                a.0 += 1;
            }
        }

        fn get_filtered<F: QueryFilter>(world: &mut World) -> HashSet<Entity> {
            world
                .query_filtered::<Entity, F>()
                .iter(world)
                .collect::<HashSet<Entity>>()
        }

        assert_eq!(
            get_filtered::<Changed<SparseStored>>(&mut world),
            [e1, e3].into_iter().collect::<HashSet<_>>()
        );

        // ensure changing an entity's archetypes also moves its changed state
        world.entity_mut(e1).insert(C);

        assert_eq!(get_filtered::<Changed<SparseStored>>(&mut world), [e3, e1].into_iter().collect::<HashSet<_>>(), "changed entities list should not change (although the order will due to archetype moves)");

        // spawning a new SparseStored entity should not change existing changed state
        world.entity_mut(e1).insert(SparseStored(0));
        assert_eq!(
            get_filtered::<Changed<SparseStored>>(&mut world),
            [e3, e1].into_iter().collect::<HashSet<_>>(),
            "changed entities list should not change"
        );

        // removing an unchanged entity should not change changed state
        assert!(world.despawn(e2));
        assert_eq!(
            get_filtered::<Changed<SparseStored>>(&mut world),
            [e3, e1].into_iter().collect::<HashSet<_>>(),
            "changed entities list should not change"
        );

        // removing a changed entity should remove it from enumeration
        assert!(world.despawn(e1));
        assert_eq!(
            get_filtered::<Changed<SparseStored>>(&mut world),
            [e3].into_iter().collect::<HashSet<_>>(),
            "e1 should no longer be returned"
        );

        world.clear_trackers();

        assert!(get_filtered::<Changed<SparseStored>>(&mut world).is_empty());

        let e4 = world.spawn_empty().id();

        world.entity_mut(e4).insert(SparseStored(0));
        assert_eq!(
            get_filtered::<Changed<SparseStored>>(&mut world),
            [e4].into_iter().collect::<HashSet<_>>()
        );
        assert_eq!(
            get_filtered::<Added<SparseStored>>(&mut world),
            [e4].into_iter().collect::<HashSet<_>>()
        );

        world.entity_mut(e4).insert(A(1));
        assert_eq!(
            get_filtered::<Changed<SparseStored>>(&mut world),
            [e4].into_iter().collect::<HashSet<_>>()
        );

        world.clear_trackers();

        // ensure inserting multiple components set changed state for all components and set added
        // state for non existing components even when changing archetype.
        world.entity_mut(e4).insert(SparseStored(0));

        assert!(get_filtered::<Added<SparseStored>>(&mut world).is_empty());
        assert_eq!(
            get_filtered::<Changed<SparseStored>>(&mut world),
            [e4].into_iter().collect::<HashSet<_>>()
        );
    }

    #[test]
    fn empty_spawn() {
        let mut world = World::default();
        let e = world.spawn_empty().id();
        let mut e_mut = world.entity_mut(e);
        e_mut.insert(A(0));
        assert_eq!(e_mut.get::<A>().unwrap(), &A(0));
    }

    #[test]
    fn reserve_and_spawn() {
        let mut world = World::default();
        let e = world.entities().reserve_entity();
        world.flush_entities();
        let mut e_mut = world.entity_mut(e);
        e_mut.insert(A(0));
        assert_eq!(e_mut.get::<A>().unwrap(), &A(0));
    }

    #[test]
    fn changed_query() {
        let mut world = World::default();
        let e1 = world.spawn((A(0), B(0))).id();

        fn get_changed(world: &mut World) -> Vec<Entity> {
            world
                .query_filtered::<Entity, Changed<A>>()
                .iter(world)
                .collect::<Vec<Entity>>()
        }
        assert_eq!(get_changed(&mut world), vec![e1]);
        world.clear_trackers();
        assert_eq!(get_changed(&mut world), vec![]);
        *world.get_mut(e1).unwrap() = A(1);
        assert_eq!(get_changed(&mut world), vec![e1]);
    }

    #[test]
    fn resource() {
        use crate::resource::Resource;

        #[derive(Resource, PartialEq, Debug)]
        struct Num(i32);

        #[derive(Resource, PartialEq, Debug)]
        struct BigNum(u64);

        let mut world = World::default();
        assert!(world.get_resource::<Num>().is_none());
        assert!(!world.contains_resource::<Num>());
        assert!(!world.is_resource_added::<Num>());
        assert!(!world.is_resource_changed::<Num>());

        world.insert_resource(Num(123));
        let resource_id = world
            .components()
            .get_resource_id(TypeId::of::<Num>())
            .unwrap();

        assert_eq!(world.resource::<Num>().0, 123);
        assert!(world.contains_resource::<Num>());
        assert!(world.is_resource_added::<Num>());
        assert!(world.is_resource_changed::<Num>());

        world.insert_resource(BigNum(456));
        assert_eq!(world.resource::<BigNum>().0, 456u64);

        world.insert_resource(BigNum(789));
        assert_eq!(world.resource::<BigNum>().0, 789);

        {
            let mut value = world.resource_mut::<BigNum>();
            assert_eq!(value.0, 789);
            value.0 = 10;
        }

        assert_eq!(
            world.resource::<BigNum>().0,
            10,
            "resource changes are preserved"
        );

        assert_eq!(
            world.remove_resource::<BigNum>(),
            Some(BigNum(10)),
            "removed resource has the correct value"
        );
        assert_eq!(
            world.get_resource::<BigNum>(),
            None,
            "removed resource no longer exists"
        );
        assert_eq!(
            world.remove_resource::<BigNum>(),
            None,
            "double remove returns nothing"
        );

        world.insert_resource(BigNum(1));
        assert_eq!(
            world.get_resource::<BigNum>(),
            Some(&BigNum(1)),
            "re-inserting resources works"
        );

        assert_eq!(
            world.get_resource::<Num>(),
            Some(&Num(123)),
            "other resources are unaffected"
        );

        let current_resource_id = world
            .components()
            .get_resource_id(TypeId::of::<Num>())
            .unwrap();
        assert_eq!(
            resource_id, current_resource_id,
            "resource id does not change after removing / re-adding"
        );
    }

    #[test]
    fn remove() {
        let mut world = World::default();
        let e1 = world.spawn((A(1), B(1), TableStored("a"))).id();

        let mut e = world.entity_mut(e1);
        assert_eq!(e.get::<TableStored>(), Some(&TableStored("a")));
        assert_eq!(e.get::<A>(), Some(&A(1)));
        assert_eq!(e.get::<B>(), Some(&B(1)));
        assert_eq!(
            e.get::<C>(),
            None,
            "C is not in the entity, so it should not exist"
        );

        e.remove::<(A, B, C)>();
        assert_eq!(
            e.get::<TableStored>(),
            Some(&TableStored("a")),
            "TableStored is not in the removed bundle, so it should exist"
        );
        assert_eq!(
            e.get::<A>(),
            None,
            "Num is in the removed bundle, so it should not exist"
        );
        assert_eq!(
            e.get::<B>(),
            None,
            "f64 is in the removed bundle, so it should not exist"
        );
        assert_eq!(
            e.get::<C>(),
            None,
            "usize is in the removed bundle, so it should not exist"
        );
    }

    #[test]
    fn take() {
        let mut world = World::default();
        world.spawn((A(1), B(1), TableStored("1")));
        let e2 = world.spawn((A(2), B(2), TableStored("2"))).id();
        world.spawn((A(3), B(3), TableStored("3")));

        let mut query = world.query::<(&B, &TableStored)>();
        let results = query
            .iter(&world)
            .map(|(a, b)| (a.0, b.0))
            .collect::<HashSet<_>>();
        assert_eq!(
            results,
            [(1, "1"), (2, "2"), (3, "3"),]
                .into_iter()
                .collect::<HashSet<_>>()
        );

        let removed_bundle = world.entity_mut(e2).take::<(B, TableStored)>().unwrap();
        assert_eq!(removed_bundle, (B(2), TableStored("2")));

        let results = query
            .iter(&world)
            .map(|(a, b)| (a.0, b.0))
            .collect::<HashSet<_>>();
        assert_eq!(
            results,
            [(1, "1"), (3, "3"),].into_iter().collect::<HashSet<_>>()
        );

        let mut a_query = world.query::<&A>();
        let results = a_query.iter(&world).map(|a| a.0).collect::<HashSet<_>>();
        assert_eq!(results, [1, 3, 2].into_iter().collect::<HashSet<_>>());

        let entity_ref = world.entity(e2);
        assert_eq!(
            entity_ref.get::<A>(),
            Some(&A(2)),
            "A is not in the removed bundle, so it should exist"
        );
        assert_eq!(
            entity_ref.get::<B>(),
            None,
            "B is in the removed bundle, so it should not exist"
        );
        assert_eq!(
            entity_ref.get::<TableStored>(),
            None,
            "TableStored is in the removed bundle, so it should not exist"
        );
    }

    #[test]
    fn non_send_resource() {
        let mut world = World::default();
        world.insert_non_send_resource(123i32);
        world.insert_non_send_resource(456i64);
        assert_eq!(*world.non_send_resource::<i32>(), 123);
        assert_eq!(*world.non_send_resource_mut::<i64>(), 456);
    }

    #[test]
    fn non_send_resource_points_to_distinct_data() {
        let mut world = World::default();
        world.insert_resource(ResA(123));
        world.insert_non_send_resource(ResA(456));
        assert_eq!(*world.resource::<ResA>(), ResA(123));
        assert_eq!(*world.non_send_resource::<ResA>(), ResA(456));
    }

    #[test]
    #[should_panic]
    fn non_send_resource_panic() {
        let mut world = World::default();
        world.insert_non_send_resource(0i32);
        std::thread::spawn(move || {
            let _ = world.non_send_resource_mut::<i32>();
        })
        .join()
        .unwrap();
    }

    #[test]
    fn exact_size_query() {
        let mut world = World::default();
        world.spawn((A(0), B(0)));
        world.spawn((A(0), B(0)));
        world.spawn((A(0), B(0), C));
        world.spawn(C);

        let mut query = world.query::<(&A, &B)>();
        assert_eq!(query.iter(&world).len(), 3);
    }

    #[test]
    #[should_panic]
    fn duplicate_components_panic() {
        let mut world = World::new();
        world.spawn((A(1), A(2)));
    }

    #[test]
    #[should_panic]
    fn ref_and_mut_query_panic() {
        let mut world = World::new();
        world.query::<(&A, &mut A)>();
    }

    #[test]
    #[should_panic]
    fn entity_ref_and_mut_query_panic() {
        let mut world = World::new();
        world.query::<(EntityRef, &mut A)>();
    }

    #[test]
    #[should_panic]
    fn mut_and_ref_query_panic() {
        let mut world = World::new();
        world.query::<(&mut A, &A)>();
    }

    #[test]
    #[should_panic]
    fn mut_and_entity_ref_query_panic() {
        let mut world = World::new();
        world.query::<(&mut A, EntityRef)>();
    }

    #[test]
    #[should_panic]
    fn entity_ref_and_entity_mut_query_panic() {
        let mut world = World::new();
        world.query::<(EntityRef, EntityMut)>();
    }

    #[test]
    #[should_panic]
    fn entity_mut_and_entity_mut_query_panic() {
        let mut world = World::new();
        world.query::<(EntityMut, EntityMut)>();
    }

    #[test]
    fn entity_ref_and_entity_ref_query_no_panic() {
        let mut world = World::new();
        world.query::<(EntityRef, EntityRef)>();
    }

    #[test]
    #[should_panic]
    fn mut_and_mut_query_panic() {
        let mut world = World::new();
        world.query::<(&mut A, &mut A)>();
    }

    #[test]
    #[should_panic]
    fn multiple_worlds_same_query_iter() {
        let mut world_a = World::new();
        let world_b = World::new();
        let mut query = world_a.query::<&A>();
        query.iter(&world_a);
        query.iter(&world_b);
    }

    #[test]
    fn query_filters_dont_collide_with_fetches() {
        let mut world = World::new();
        world.query_filtered::<&mut A, Changed<A>>();
    }

    #[test]
    fn filtered_query_access() {
        let mut world = World::new();
        // We remove entity disabling so it doesn't affect our query filters
        world.remove_resource::<DefaultQueryFilters>();
        let query = world.query_filtered::<&mut A, Changed<B>>();

        let mut expected = FilteredAccess::default();
        let a_id = world.components.get_id(TypeId::of::<A>()).unwrap();
        let b_id = world.components.get_id(TypeId::of::<B>()).unwrap();
        expected.add_component_write(a_id);
        expected.add_component_read(b_id);
        assert!(
            query.component_access.eq(&expected),
            "ComponentId access from query fetch and query filter should be combined"
        );
    }

    #[test]
    #[should_panic]
    fn multiple_worlds_same_query_get() {
        let mut world_a = World::new();
        let world_b = World::new();
        let mut query = world_a.query::<&A>();
        let _ = query.get(&world_a, Entity::from_raw_u32(10_000).unwrap());
        let _ = query.get(&world_b, Entity::from_raw_u32(10_000).unwrap());
    }

    #[test]
    #[should_panic]
    fn multiple_worlds_same_query_for_each() {
        let mut world_a = World::new();
        let world_b = World::new();
        let mut query = world_a.query::<&A>();
        query.iter(&world_a).for_each(|_| {});
        query.iter(&world_b).for_each(|_| {});
    }

    #[test]
    fn resource_scope() {
        let mut world = World::default();
        assert!(world.try_resource_scope::<ResA, _>(|_, _| {}).is_none());
        world.insert_resource(ResA(0));
        world.resource_scope(|world: &mut World, mut value: Mut<ResA>| {
            value.0 += 1;
            assert!(!world.contains_resource::<ResA>());
        });
        assert_eq!(world.resource::<ResA>().0, 1);
    }

    #[test]
    #[should_panic]
    fn non_send_resource_drop_from_different_thread() {
        let mut world = World::default();
        world.insert_non_send_resource(NonSendA::default());

        let thread = std::thread::spawn(move || {
            // Dropping the non-send resource on a different thread
            // Should result in a panic
            drop(world);
        });

        if let Err(err) = thread.join() {
            std::panic::resume_unwind(err);
        }
    }

    #[test]
    fn non_send_resource_drop_from_same_thread() {
        let mut world = World::default();
        world.insert_non_send_resource(NonSendA::default());
        drop(world);
    }

    #[test]
    fn insert_overwrite_drop() {
        let (dropck1, dropped1) = DropCk::new_pair();
        let (dropck2, dropped2) = DropCk::new_pair();
        let mut world = World::default();
        world.spawn(dropck1).insert(dropck2);
        assert_eq!(dropped1.load(Ordering::Relaxed), 1);
        assert_eq!(dropped2.load(Ordering::Relaxed), 0);
        drop(world);
        assert_eq!(dropped1.load(Ordering::Relaxed), 1);
        assert_eq!(dropped2.load(Ordering::Relaxed), 1);
    }

    #[test]
    fn insert_overwrite_drop_sparse() {
        let (dropck1, dropped1) = DropCk::new_pair();
        let (dropck2, dropped2) = DropCk::new_pair();
        let mut world = World::default();

        world
            .spawn(DropCkSparse(dropck1))
            .insert(DropCkSparse(dropck2));
        assert_eq!(dropped1.load(Ordering::Relaxed), 1);
        assert_eq!(dropped2.load(Ordering::Relaxed), 0);
        drop(world);
        assert_eq!(dropped1.load(Ordering::Relaxed), 1);
        assert_eq!(dropped2.load(Ordering::Relaxed), 1);
    }

    #[test]
    fn clear_entities() {
        let mut world = World::default();

        world.insert_resource(ResA(0));
        world.spawn(A(1));
        world.spawn(SparseStored(1));

        let mut q1 = world.query::<&A>();
        let mut q2 = world.query::<&SparseStored>();
        let mut q3 = world.query::<()>();

        assert_eq!(q1.query(&world).count(), 1);
        assert_eq!(q2.query(&world).count(), 1);
        assert_eq!(q3.query(&world).count(), 2);

        world.clear_entities();

        assert_eq!(
            q1.query(&world).count(),
            0,
            "world should not contain table components"
        );
        assert_eq!(
            q2.query(&world).count(),
            0,
            "world should not contain sparse set components"
        );
        assert_eq!(
            q3.query(&world).count(),
            0,
            "world should not have any entities"
        );
        assert_eq!(
            world.resource::<ResA>().0,
            0,
            "world should still contain resources"
        );
    }

    #[test]
    fn test_is_archetypal_size_hints() {
        let mut world = World::default();
        macro_rules! query_min_size {
            ($query:ty, $filter:ty) => {
                world
                    .query_filtered::<$query, $filter>()
                    .iter(&world)
                    .size_hint()
                    .0
            };
        }

        world.spawn((A(1), B(1), C));
        world.spawn((A(1), C));
        world.spawn((A(1), B(1)));
        world.spawn((B(1), C));
        world.spawn(A(1));
        world.spawn(C);
        assert_eq!(2, query_min_size![(), (With<A>, Without<B>)]);
        assert_eq!(3, query_min_size![&B, Or<(With<A>, With<C>)>]);
        assert_eq!(1, query_min_size![&B, (With<A>, With<C>)]);
        assert_eq!(1, query_min_size![(&A, &B), With<C>]);
        assert_eq!(4, query_min_size![&A, ()], "Simple Archetypal");
        assert_eq!(4, query_min_size![Ref<A>, ()]);
        // All the following should set minimum size to 0, as it's impossible to predict
        // how many entities the filters will trim.
        assert_eq!(0, query_min_size![(), Added<A>], "Simple Added");
        assert_eq!(0, query_min_size![(), Changed<A>], "Simple Changed");
        assert_eq!(0, query_min_size![(&A, &B), Changed<A>]);
        assert_eq!(0, query_min_size![&A, (Changed<A>, With<B>)]);
        assert_eq!(0, query_min_size![(&A, &B), Or<(Changed<A>, Changed<B>)>]);
    }

    #[test]
    fn insert_batch() {
        let mut world = World::default();
        let e0 = world.spawn(A(0)).id();
        let e1 = world.spawn(B(0)).id();

        let values = vec![(e0, (A(1), B(0))), (e1, (A(0), B(1)))];

        world.insert_batch(values);

        assert_eq!(
            world.get::<A>(e0),
            Some(&A(1)),
            "first entity's A component should have been replaced"
        );
        assert_eq!(
            world.get::<B>(e0),
            Some(&B(0)),
            "first entity should have received B component"
        );
        assert_eq!(
            world.get::<A>(e1),
            Some(&A(0)),
            "second entity should have received A component"
        );
        assert_eq!(
            world.get::<B>(e1),
            Some(&B(1)),
            "second entity's B component should have been replaced"
        );
    }

    #[test]
    fn insert_batch_same_archetype() {
        let mut world = World::default();
        let e0 = world.spawn((A(0), B(0))).id();
        let e1 = world.spawn((A(0), B(0))).id();
        let e2 = world.spawn(B(0)).id();

        let values = vec![(e0, (B(1), C)), (e1, (B(2), C)), (e2, (B(3), C))];

        world.insert_batch(values);
        let mut query = world.query::<(Option<&A>, &B, &C)>();
        let component_values = query.get_many(&world, [e0, e1, e2]).unwrap();

        assert_eq!(
            component_values,
            [(Some(&A(0)), &B(1), &C), (Some(&A(0)), &B(2), &C), (None, &B(3), &C)],
            "all entities should have had their B component replaced, received C component, and had their A component (or lack thereof) unchanged"
        );
    }

    #[test]
    fn insert_batch_if_new() {
        let mut world = World::default();
        let e0 = world.spawn(A(0)).id();
        let e1 = world.spawn(B(0)).id();

        let values = vec![(e0, (A(1), B(0))), (e1, (A(0), B(1)))];

        world.insert_batch_if_new(values);

        assert_eq!(
            world.get::<A>(e0),
            Some(&A(0)),
            "first entity's A component should not have been replaced"
        );
        assert_eq!(
            world.get::<B>(e0),
            Some(&B(0)),
            "first entity should have received B component"
        );
        assert_eq!(
            world.get::<A>(e1),
            Some(&A(0)),
            "second entity should have received A component"
        );
        assert_eq!(
            world.get::<B>(e1),
            Some(&B(0)),
            "second entity's B component should not have been replaced"
        );
    }

    #[test]
    fn try_insert_batch() {
        let mut world = World::default();
        let e0 = world.spawn(A(0)).id();
        let e1 = Entity::from_raw_u32(10_000).unwrap();

        let values = vec![(e0, (A(1), B(0))), (e1, (A(0), B(1)))];

        let error = world.try_insert_batch(values).unwrap_err();

        assert_eq!(e1, error.entities[0]);

        assert_eq!(
            world.get::<A>(e0),
            Some(&A(1)),
            "first entity's A component should have been replaced"
        );
        assert_eq!(
            world.get::<B>(e0),
            Some(&B(0)),
            "first entity should have received B component"
        );
    }

    #[test]
    fn try_insert_batch_if_new() {
        let mut world = World::default();
        let e0 = world.spawn(A(0)).id();
        let e1 = Entity::from_raw_u32(10_000).unwrap();

        let values = vec![(e0, (A(1), B(0))), (e1, (A(0), B(1)))];

        let error = world.try_insert_batch_if_new(values).unwrap_err();

        assert_eq!(e1, error.entities[0]);

        assert_eq!(
            world.get::<A>(e0),
            Some(&A(0)),
            "first entity's A component should not have been replaced"
        );
        assert_eq!(
            world.get::<B>(e0),
            Some(&B(0)),
            "first entity should have received B component"
        );
    }

    #[derive(Default)]
    struct CaptureMapper(Vec<Entity>);
    impl EntityMapper for CaptureMapper {
        fn get_mapped(&mut self, source: Entity) -> Entity {
            self.0.push(source);
            source
        }

        fn set_mapped(&mut self, _source: Entity, _target: Entity) {}
    }

    #[test]
    fn map_struct_entities() {
        #[derive(Component)]
        #[expect(
            unused,
            reason = "extra fields are used to ensure the derive works properly"
        )]
        struct Foo(usize, #[entities] Entity);

        #[derive(Component)]
        #[expect(
            unused,
            reason = "extra fields are used to ensure the derive works properly"
        )]
        struct Bar {
            #[entities]
            a: Entity,
            b: usize,
            #[entities]
            c: Vec<Entity>,
        }

        let mut world = World::new();
        let e1 = world.spawn_empty().id();
        let e2 = world.spawn_empty().id();
        let e3 = world.spawn_empty().id();

        let mut foo = Foo(1, e1);
        let mut mapper = CaptureMapper::default();
        Component::map_entities(&mut foo, &mut mapper);
        assert_eq!(&mapper.0, &[e1]);

        let mut bar = Bar {
            a: e1,
            b: 1,
            c: vec![e2, e3],
        };
        let mut mapper = CaptureMapper::default();
        Component::map_entities(&mut bar, &mut mapper);
        assert_eq!(&mapper.0, &[e1, e2, e3]);
    }

    #[test]
    fn map_enum_entities() {
        #[derive(Component)]
        #[expect(
            unused,
            reason = "extra fields are used to ensure the derive works properly"
        )]
        enum Foo {
            Bar(usize, #[entities] Entity),
            Baz {
                #[entities]
                a: Entity,
                b: usize,
                #[entities]
                c: Vec<Entity>,
            },
        }

        let mut world = World::new();
        let e1 = world.spawn_empty().id();
        let e2 = world.spawn_empty().id();
        let e3 = world.spawn_empty().id();

        let mut foo = Foo::Bar(1, e1);
        let mut mapper = CaptureMapper::default();
        Component::map_entities(&mut foo, &mut mapper);
        assert_eq!(&mapper.0, &[e1]);

        let mut foo = Foo::Baz {
            a: e1,
            b: 1,
            c: vec![e2, e3],
        };
        let mut mapper = CaptureMapper::default();
        Component::map_entities(&mut foo, &mut mapper);
        assert_eq!(&mapper.0, &[e1, e2, e3]);
    }

    #[expect(
        dead_code,
        reason = "This struct is used as a compilation test to test the derive macros, and as such is intentionally never constructed."
    )]
    #[derive(Component)]
    struct ComponentA(u32);

    #[expect(
        dead_code,
        reason = "This struct is used as a compilation test to test the derive macros, and as such is intentionally never constructed."
    )]
    #[derive(Component)]
    struct ComponentB(u32);

    #[derive(Bundle)]
    struct Simple(ComponentA);

    #[expect(
        dead_code,
        reason = "This struct is used as a compilation test to test the derive macros, and as such is intentionally never constructed."
    )]
    #[derive(Bundle)]
    struct Tuple(Simple, ComponentB);

    #[expect(
        dead_code,
        reason = "This struct is used as a compilation test to test the derive macros, and as such is intentionally never constructed."
    )]
    #[derive(Bundle)]
    struct Record {
        field0: Simple,
        field1: ComponentB,
    }

    #[expect(
        dead_code,
        reason = "This struct is used as a compilation test to test the derive macros, and as such is intentionally never constructed."
    )]
    #[derive(Component)]
    struct MyEntities {
        #[entities]
        entities: Vec<Entity>,
        #[entities]
        another_one: Entity,
        #[entities]
        maybe_entity: Option<Entity>,
        something_else: String,
    }

    #[expect(
        dead_code,
        reason = "This struct is used as a compilation test to test the derive macros, and as such is intentionally never constructed."
    )]
    #[derive(Component)]
    struct MyEntitiesTuple(#[entities] Vec<Entity>, #[entities] Entity, usize);

    #[test]
    fn clone_entities() {
        use crate::entity::{ComponentCloneCtx, SourceComponent};

        #[expect(
            dead_code,
            reason = "This struct is used as a compilation test to test the derive macros, and as such this field is intentionally never used."
        )]
        #[derive(Component)]
        #[component(clone_behavior = Ignore)]
        struct IgnoreClone;

        #[expect(
            dead_code,
            reason = "This struct is used as a compilation test to test the derive macros, and as such this field is intentionally never used."
        )]
        #[derive(Component)]
        #[component(clone_behavior = Default)]
        struct DefaultClone;

        #[expect(
            dead_code,
            reason = "This struct is used as a compilation test to test the derive macros, and as such this field is intentionally never used."
        )]
        #[derive(Component)]
        #[component(clone_behavior = Custom(custom_clone))]
        struct CustomClone;

        #[expect(
            dead_code,
            reason = "This struct is used as a compilation test to test the derive macros, and as such this field is intentionally never used."
        )]
        #[derive(Component, Clone)]
        #[component(clone_behavior = clone::<Self>())]
        struct CloneFunction;

        #[expect(
            dead_code,
            reason = "This struct is used as a compilation test to test the derive macros, and as such this field is intentionally never used."
        )]
        fn custom_clone(_source: &SourceComponent, _ctx: &mut ComponentCloneCtx) {}
    }

    #[test]
    fn queue_register_component_toctou() {
        for _ in 0..1000 {
            let w = World::new();

            std::thread::scope(|s| {
                let c1 = s.spawn(|| w.components_queue().queue_register_component::<A>());
                let c2 = s.spawn(|| w.components_queue().queue_register_component::<A>());
                assert_eq!(c1.join().unwrap(), c2.join().unwrap());
            });
        }
    }
}<|MERGE_RESOLUTION|>--- conflicted
+++ resolved
@@ -178,11 +178,7 @@
     };
     use std::sync::Mutex;
 
-<<<<<<< HEAD
-    #[derive(Resource, Debug, PartialEq, Eq, Hash, Clone, Copy)]
-=======
     #[derive(Component, Debug, PartialEq, Eq, Hash, Clone, Copy)]
->>>>>>> 8253eabe
     struct A(usize);
     #[derive(Resource, Debug, PartialEq, Eq)]
     struct ResA(usize);
