--- conflicted
+++ resolved
@@ -504,15 +504,9 @@
     #[test]
     fn command_processing() {
         let mut world = World::new();
-<<<<<<< HEAD
-        assert_eq!(world.entity_count(), 0);
-        world.run_system_once(spawn_entity).unwrap();
-        assert_eq!(world.entity_count(), 1);
-=======
         assert_eq!(world.query::<&A>().query(&world).count(), 0);
         world.run_system_once(spawn_entity).unwrap();
         assert_eq!(world.query::<&A>().query(&world).count(), 1);
->>>>>>> 4b1b70d5
     }
 
     #[test]
