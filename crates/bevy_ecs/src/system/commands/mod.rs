pub mod command;
pub mod entity_command;

#[cfg(feature = "std")]
mod parallel_scope;

use bevy_ptr::move_as_ptr;
pub use command::Command;
pub use entity_command::EntityCommand;

#[cfg(feature = "std")]
pub use parallel_scope::*;

use alloc::boxed::Box;
use core::marker::PhantomData;

use crate::{
    self as bevy_ecs,
    bundle::{Bundle, InsertMode, NoBundleEffect},
    change_detection::{MaybeLocation, Mut},
    component::{Component, ComponentId, Mutable},
    entity::{Entities, Entity, EntityClonerBuilder, EntityDoesNotExistError, OptIn, OptOut},
    error::{warn, BevyError, CommandWithEntity, ErrorContext, HandleError},
    event::{EntityEvent, Event},
    message::Message,
    observer::Observer,
    resource::Resource,
    schedule::ScheduleLabel,
    system::{
        Deferred, IntoObserverSystem, IntoSystem, RegisteredSystem, SystemId, SystemInput,
        SystemParamValidationError,
    },
    world::{
        command_queue::RawCommandQueue, unsafe_world_cell::UnsafeWorldCell, CommandQueue,
        EntityWorldMut, FromWorld, World,
    },
};

/// A [`Command`] queue to perform structural changes to the [`World`].
///
/// Since each command requires exclusive access to the `World`,
/// all queued commands are automatically applied in sequence
/// when the `ApplyDeferred` system runs (see [`ApplyDeferred`] documentation for more details).
///
/// Each command can be used to modify the [`World`] in arbitrary ways:
/// * spawning or despawning entities
/// * inserting components on new or existing entities
/// * inserting resources
/// * etc.
///
/// For a version of [`Commands`] that works in parallel contexts (such as
/// within [`Query::par_iter`](crate::system::Query::par_iter)) see
/// [`ParallelCommands`]
///
/// # Usage
///
/// Add `mut commands: Commands` as a function argument to your system to get a
/// copy of this struct that will be applied the next time a copy of [`ApplyDeferred`] runs.
/// Commands are almost always used as a [`SystemParam`](crate::system::SystemParam).
///
/// ```
/// # use bevy_ecs::prelude::*;
/// fn my_system(mut commands: Commands) {
///    // ...
/// }
/// # bevy_ecs::system::assert_is_system(my_system);
/// ```
///
/// # Implementing
///
/// Each built-in command is implemented as a separate method, e.g. [`Commands::spawn`].
/// In addition to the pre-defined command methods, you can add commands with any arbitrary
/// behavior using [`Commands::queue`], which accepts any type implementing [`Command`].
///
/// Since closures and other functions implement this trait automatically, this allows one-shot,
/// anonymous custom commands.
///
/// ```
/// # use bevy_ecs::prelude::*;
/// # fn foo(mut commands: Commands) {
/// // NOTE: type inference fails here, so annotations are required on the closure.
/// commands.queue(|w: &mut World| {
///     // Mutate the world however you want...
/// });
/// # }
/// ```
///
/// # Error handling
///
/// A [`Command`] can return a [`Result`](crate::error::Result),
/// which will be passed to an [error handler](crate::error) if the `Result` is an error.
///
/// The default error handler panics. It can be configured via
/// the [`DefaultErrorHandler`](crate::error::DefaultErrorHandler) resource.
///
/// Alternatively, you can customize the error handler for a specific command
/// by calling [`Commands::queue_handled`].
///
/// The [`error`](crate::error) module provides some simple error handlers for convenience.
///
/// [`ApplyDeferred`]: crate::schedule::ApplyDeferred
pub struct Commands<'w, 's> {
    queue: InternalQueue<'s>,
    entities: &'w Entities,
}

// SAFETY: All commands [`Command`] implement [`Send`]
unsafe impl Send for Commands<'_, '_> {}

// SAFETY: `Commands` never gives access to the inner commands.
unsafe impl Sync for Commands<'_, '_> {}

const _: () = {
    type __StructFieldsAlias<'w, 's> = (Deferred<'s, CommandQueue>, &'w Entities);
    #[doc(hidden)]
    pub struct FetchState {
        state: <__StructFieldsAlias<'static, 'static> as bevy_ecs::system::SystemParam>::State,
    }
    // SAFETY: Only reads Entities
    unsafe impl bevy_ecs::system::SystemParam for Commands<'_, '_> {
        type State = FetchState;

        type Item<'w, 's> = Commands<'w, 's>;

        fn init_state(world: &mut World) -> Self::State {
            FetchState {
                state: <__StructFieldsAlias<'_, '_> as bevy_ecs::system::SystemParam>::init_state(
                    world,
                ),
            }
        }

        fn init_access(
            state: &Self::State,
            system_meta: &mut bevy_ecs::system::SystemMeta,
            component_access_set: &mut bevy_ecs::query::FilteredAccessSet,
            world: &mut World,
        ) {
            <__StructFieldsAlias<'_, '_> as bevy_ecs::system::SystemParam>::init_access(
                &state.state,
                system_meta,
                component_access_set,
                world,
            );
        }

        fn apply(
            state: &mut Self::State,
            system_meta: &bevy_ecs::system::SystemMeta,
            world: &mut World,
        ) {
            <__StructFieldsAlias<'_, '_> as bevy_ecs::system::SystemParam>::apply(
                &mut state.state,
                system_meta,
                world,
            );
        }

        fn queue(
            state: &mut Self::State,
            system_meta: &bevy_ecs::system::SystemMeta,
            world: bevy_ecs::world::DeferredWorld,
        ) {
            <__StructFieldsAlias<'_, '_> as bevy_ecs::system::SystemParam>::queue(
                &mut state.state,
                system_meta,
                world,
            );
        }

        #[inline]
        unsafe fn validate_param(
            state: &mut Self::State,
            system_meta: &bevy_ecs::system::SystemMeta,
            world: UnsafeWorldCell,
        ) -> Result<(), SystemParamValidationError> {
            <(Deferred<CommandQueue>, &Entities) as bevy_ecs::system::SystemParam>::validate_param(
                &mut state.state,
                system_meta,
                world,
            )
        }

        #[inline]
        unsafe fn get_param<'w, 's>(
            state: &'s mut Self::State,
            system_meta: &bevy_ecs::system::SystemMeta,
            world: UnsafeWorldCell<'w>,
            change_tick: bevy_ecs::change_detection::Tick,
        ) -> Self::Item<'w, 's> {
            let(f0, f1) =  <(Deferred<'s, CommandQueue>, &'w Entities) as bevy_ecs::system::SystemParam>::get_param(&mut state.state, system_meta, world, change_tick);
            Commands {
                queue: InternalQueue::CommandQueue(f0),
                entities: f1,
            }
        }
    }
    // SAFETY: Only reads Entities
    unsafe impl<'w, 's> bevy_ecs::system::ReadOnlySystemParam for Commands<'w, 's>
    where
        Deferred<'s, CommandQueue>: bevy_ecs::system::ReadOnlySystemParam,
        &'w Entities: bevy_ecs::system::ReadOnlySystemParam,
    {
    }
};

enum InternalQueue<'s> {
    CommandQueue(Deferred<'s, CommandQueue>),
    RawCommandQueue(RawCommandQueue),
}

impl<'w, 's> Commands<'w, 's> {
    /// Returns a new `Commands` instance from a [`CommandQueue`] and a [`World`].
    pub fn new(queue: &'s mut CommandQueue, world: &'w World) -> Self {
        Self::new_from_entities(queue, &world.entities)
    }

    /// Returns a new `Commands` instance from a [`CommandQueue`] and an [`Entities`] reference.
    pub fn new_from_entities(queue: &'s mut CommandQueue, entities: &'w Entities) -> Self {
        Self {
            queue: InternalQueue::CommandQueue(Deferred(queue)),
            entities,
        }
    }

    /// Returns a new `Commands` instance from a [`RawCommandQueue`] and an [`Entities`] reference.
    ///
    /// This is used when constructing [`Commands`] from a [`DeferredWorld`](crate::world::DeferredWorld).
    ///
    /// # Safety
    ///
    /// * Caller ensures that `queue` must outlive `'w`
    pub(crate) unsafe fn new_raw_from_entities(
        queue: RawCommandQueue,
        entities: &'w Entities,
    ) -> Self {
        Self {
            queue: InternalQueue::RawCommandQueue(queue),
            entities,
        }
    }

    /// Returns a [`Commands`] with a smaller lifetime.
    ///
    /// This is useful if you have `&mut Commands` but need `Commands`.
    ///
    /// # Example
    ///
    /// ```
    /// # use bevy_ecs::prelude::*;
    /// fn my_system(mut commands: Commands) {
    ///     // We do our initialization in a separate function,
    ///     // which expects an owned `Commands`.
    ///     do_initialization(commands.reborrow());
    ///
    ///     // Since we only reborrowed the commands instead of moving them, we can still use them.
    ///     commands.spawn_empty();
    /// }
    /// #
    /// # fn do_initialization(_: Commands) {}
    /// ```
    pub fn reborrow(&mut self) -> Commands<'w, '_> {
        Commands {
            queue: match &mut self.queue {
                InternalQueue::CommandQueue(queue) => InternalQueue::CommandQueue(queue.reborrow()),
                InternalQueue::RawCommandQueue(queue) => {
                    InternalQueue::RawCommandQueue(queue.clone())
                }
            },
            entities: self.entities,
        }
    }

    /// Take all commands from `other` and append them to `self`, leaving `other` empty.
    pub fn append(&mut self, other: &mut CommandQueue) {
        match &mut self.queue {
            InternalQueue::CommandQueue(queue) => queue.bytes.append(&mut other.bytes),
            InternalQueue::RawCommandQueue(queue) => {
                // SAFETY: Pointers in `RawCommandQueue` are never null
                unsafe { queue.bytes.as_mut() }.append(&mut other.bytes);
            }
        }
    }

    /// Spawns a new empty [`Entity`] and returns its corresponding [`EntityCommands`].
    ///
    /// # Example
    ///
    /// ```
    /// # use bevy_ecs::prelude::*;
    /// #[derive(Component)]
    /// struct Label(&'static str);
    /// #[derive(Component)]
    /// struct Strength(u32);
    /// #[derive(Component)]
    /// struct Agility(u32);
    ///
    /// fn example_system(mut commands: Commands) {
    ///     // Create a new empty entity.
    ///     commands.spawn_empty();
    ///
    ///     // Create another empty entity.
    ///     commands.spawn_empty()
    ///         // Add a new component bundle to the entity.
    ///         .insert((Strength(1), Agility(2)))
    ///         // Add a single component to the entity.
    ///         .insert(Label("hello world"));
    /// }
    /// # bevy_ecs::system::assert_is_system(example_system);
    /// ```
    ///
    /// # See also
    ///
    /// - [`spawn`](Self::spawn) to spawn an entity with components.
    /// - [`spawn_batch`](Self::spawn_batch) to spawn many entities
    ///   with the same combination of components.
    #[track_caller]
    pub fn spawn_empty(&mut self) -> EntityCommands<'_> {
        let entity = self.entities.reserve_entity();
        let mut entity_commands = EntityCommands {
            entity,
            commands: self.reborrow(),
        };
        let caller = MaybeLocation::caller();
        entity_commands.queue(move |entity: EntityWorldMut| {
            let index = entity.id().index();
            let world = entity.into_world_mut();
            let tick = world.change_tick();
            // SAFETY: Entity has been flushed
            unsafe {
                world.entities_mut().mark_spawn_despawn(index, caller, tick);
            }
        });
        entity_commands
    }

    /// Spawns a new [`Entity`] with the given components
    /// and returns the entity's corresponding [`EntityCommands`].
    ///
    /// To spawn many entities with the same combination of components,
    /// [`spawn_batch`](Self::spawn_batch) can be used for better performance.
    ///
    /// # Example
    ///
    /// ```
    /// # use bevy_ecs::prelude::*;
    /// #[derive(Component)]
    /// struct ComponentA(u32);
    /// #[derive(Component)]
    /// struct ComponentB(u32);
    ///
    /// #[derive(Bundle)]
    /// struct ExampleBundle {
    ///     a: ComponentA,
    ///     b: ComponentB,
    /// }
    ///
    /// fn example_system(mut commands: Commands) {
    ///     // Create a new entity with a single component.
    ///     commands.spawn(ComponentA(1));
    ///
    ///     // Create a new entity with two components using a "tuple bundle".
    ///     commands.spawn((ComponentA(2), ComponentB(1)));
    ///
    ///     // Create a new entity with a component bundle.
    ///     commands.spawn(ExampleBundle {
    ///         a: ComponentA(3),
    ///         b: ComponentB(2),
    ///     });
    /// }
    /// # bevy_ecs::system::assert_is_system(example_system);
    /// ```
    ///
    /// # See also
    ///
    /// - [`spawn_empty`](Self::spawn_empty) to spawn an entity without any components.
    /// - [`spawn_batch`](Self::spawn_batch) to spawn many entities
    ///   with the same combination of components.
    #[track_caller]
    pub fn spawn<T: Bundle>(&mut self, bundle: T) -> EntityCommands<'_> {
        let entity = self.entities.reserve_entity();
        let mut entity_commands = EntityCommands {
            entity,
            commands: self.reborrow(),
        };
        let caller = MaybeLocation::caller();

        entity_commands.queue(move |mut entity: EntityWorldMut| {
            // Store metadata about the spawn operation.
            // This is the same as in `spawn_empty`, but merged into
            // the same command for better performance.
            let index = entity.id().index();
            entity.world_scope(|world| {
                let tick = world.change_tick();
                // SAFETY: Entity has been flushed
                unsafe {
                    world.entities_mut().mark_spawn_despawn(index, caller, tick);
                }
            });

            move_as_ptr!(bundle);
            entity.insert_with_caller(
                bundle,
                InsertMode::Replace,
                caller,
                crate::relationship::RelationshipHookMode::Run,
            );
        });
        // entity_command::insert(bundle, InsertMode::Replace)
        entity_commands
    }

    /// Returns the [`EntityCommands`] for the given [`Entity`].
    ///
    /// This method does not guarantee that commands queued by the returned `EntityCommands`
    /// will be successful, since the entity could be despawned before they are executed.
    ///
    /// # Example
    ///
    /// ```
    /// # use bevy_ecs::prelude::*;
    /// #[derive(Resource)]
    /// struct PlayerEntity {
    ///     entity: Entity
    /// }
    ///
    /// #[derive(Component)]
    /// struct Label(&'static str);
    ///
    /// fn example_system(mut commands: Commands, player: Res<PlayerEntity>) {
    ///     // Get the entity and add a component.
    ///     commands.entity(player.entity).insert(Label("hello world"));
    /// }
    /// # bevy_ecs::system::assert_is_system(example_system);
    /// ```
    ///
    /// # See also
    ///
    /// - [`get_entity`](Self::get_entity) for the fallible version.
    #[inline]
    #[track_caller]
    pub fn entity(&mut self, entity: Entity) -> EntityCommands<'_> {
        EntityCommands {
            entity,
            commands: self.reborrow(),
        }
    }

    /// Returns the [`EntityCommands`] for the requested [`Entity`] if it exists.
    ///
    /// This method does not guarantee that commands queued by the returned `EntityCommands`
    /// will be successful, since the entity could be despawned before they are executed.
    ///
    /// # Errors
    ///
    /// Returns [`EntityDoesNotExistError`] if the requested entity does not exist.
    ///
    /// # Example
    ///
    /// ```
    /// # use bevy_ecs::prelude::*;
    /// #[derive(Resource)]
    /// struct PlayerEntity {
    ///     entity: Entity
    /// }
    ///
    /// #[derive(Component)]
    /// struct Label(&'static str);
    ///
    /// fn example_system(mut commands: Commands, player: Res<PlayerEntity>) -> Result {
    ///     // Get the entity if it still exists and store the `EntityCommands`.
    ///     // If it doesn't exist, the `?` operator will propagate the returned error
    ///     // to the system, and the system will pass it to an error handler.
    ///     let mut entity_commands = commands.get_entity(player.entity)?;
    ///
    ///     // Add a component to the entity.
    ///     entity_commands.insert(Label("hello world"));
    ///
    ///     // Return from the system successfully.
    ///     Ok(())
    /// }
    /// # bevy_ecs::system::assert_is_system::<(), (), _>(example_system);
    /// ```
    ///
    /// # See also
    ///
    /// - [`entity`](Self::entity) for the infallible version.
    #[inline]
    #[track_caller]
    pub fn get_entity(
        &mut self,
        entity: Entity,
    ) -> Result<EntityCommands<'_>, EntityDoesNotExistError> {
        if self.entities.contains(entity) {
            Ok(EntityCommands {
                entity,
                commands: self.reborrow(),
            })
        } else {
            Err(EntityDoesNotExistError::new(entity, self.entities))
        }
    }

    /// Spawns multiple entities with the same combination of components,
    /// based on a batch of [`Bundles`](Bundle).
    ///
    /// A batch can be any type that implements [`IntoIterator`] and contains bundles,
    /// such as a [`Vec<Bundle>`](alloc::vec::Vec) or an array `[Bundle; N]`.
    ///
    /// This method is equivalent to iterating the batch
    /// and calling [`spawn`](Self::spawn) for each bundle,
    /// but is faster by pre-allocating memory and having exclusive [`World`] access.
    ///
    /// # Example
    ///
    /// ```
    /// use bevy_ecs::prelude::*;
    ///
    /// #[derive(Component)]
    /// struct Score(u32);
    ///
    /// fn example_system(mut commands: Commands) {
    ///     commands.spawn_batch([
    ///         (Name::new("Alice"), Score(0)),
    ///         (Name::new("Bob"), Score(0)),
    ///     ]);
    /// }
    /// # bevy_ecs::system::assert_is_system(example_system);
    /// ```
    ///
    /// # See also
    ///
    /// - [`spawn`](Self::spawn) to spawn an entity with components.
    /// - [`spawn_empty`](Self::spawn_empty) to spawn an entity without components.
    #[track_caller]
    pub fn spawn_batch<I>(&mut self, batch: I)
    where
        I: IntoIterator + Send + Sync + 'static,
        I::Item: Bundle<Effect: NoBundleEffect>,
    {
        self.queue(command::spawn_batch(batch));
    }

    /// Pushes a generic [`Command`] to the command queue.
    ///
    /// If the [`Command`] returns a [`Result`],
    /// it will be handled using the [default error handler](crate::error::DefaultErrorHandler).
    ///
    /// To use a custom error handler, see [`Commands::queue_handled`].
    ///
    /// The command can be:
    /// - A custom struct that implements [`Command`].
    /// - A closure or function that matches one of the following signatures:
    ///   - [`(&mut World)`](World)
    /// - A built-in command from the [`command`] module.
    ///
    /// # Example
    ///
    /// ```
    /// # use bevy_ecs::prelude::*;
    /// #[derive(Resource, Default)]
    /// struct Counter(u64);
    ///
    /// struct AddToCounter(String);
    ///
    /// impl Command<Result> for AddToCounter {
    ///     fn apply(self, world: &mut World) -> Result {
    ///         let mut counter = world.get_resource_or_insert_with(Counter::default);
    ///         let amount: u64 = self.0.parse()?;
    ///         counter.0 += amount;
    ///         Ok(())
    ///     }
    /// }
    ///
    /// fn add_three_to_counter_system(mut commands: Commands) {
    ///     commands.queue(AddToCounter("3".to_string()));
    /// }
    ///
    /// fn add_twenty_five_to_counter_system(mut commands: Commands) {
    ///     commands.queue(|world: &mut World| {
    ///         let mut counter = world.get_resource_or_insert_with(Counter::default);
    ///         counter.0 += 25;
    ///     });
    /// }
    /// # bevy_ecs::system::assert_is_system(add_three_to_counter_system);
    /// # bevy_ecs::system::assert_is_system(add_twenty_five_to_counter_system);
    /// ```
    pub fn queue<C: Command<T> + HandleError<T>, T>(&mut self, command: C) {
        self.queue_internal(command.handle_error());
    }

    /// Pushes a generic [`Command`] to the command queue.
    ///
    /// If the [`Command`] returns a [`Result`],
    /// the given `error_handler` will be used to handle error cases.
    ///
    /// To implicitly use the default error handler, see [`Commands::queue`].
    ///
    /// The command can be:
    /// - A custom struct that implements [`Command`].
    /// - A closure or function that matches one of the following signatures:
    ///   - [`(&mut World)`](World)
    ///   - [`(&mut World)`](World) `->` [`Result`]
    /// - A built-in command from the [`command`] module.
    ///
    /// # Example
    ///
    /// ```
    /// # use bevy_ecs::prelude::*;
    /// use bevy_ecs::error::warn;
    ///
    /// #[derive(Resource, Default)]
    /// struct Counter(u64);
    ///
    /// struct AddToCounter(String);
    ///
    /// impl Command<Result> for AddToCounter {
    ///     fn apply(self, world: &mut World) -> Result {
    ///         let mut counter = world.get_resource_or_insert_with(Counter::default);
    ///         let amount: u64 = self.0.parse()?;
    ///         counter.0 += amount;
    ///         Ok(())
    ///     }
    /// }
    ///
    /// fn add_three_to_counter_system(mut commands: Commands) {
    ///     commands.queue_handled(AddToCounter("3".to_string()), warn);
    /// }
    ///
    /// fn add_twenty_five_to_counter_system(mut commands: Commands) {
    ///     commands.queue(|world: &mut World| {
    ///         let mut counter = world.get_resource_or_insert_with(Counter::default);
    ///         counter.0 += 25;
    ///     });
    /// }
    /// # bevy_ecs::system::assert_is_system(add_three_to_counter_system);
    /// # bevy_ecs::system::assert_is_system(add_twenty_five_to_counter_system);
    /// ```
    pub fn queue_handled<C: Command<T> + HandleError<T>, T>(
        &mut self,
        command: C,
        error_handler: fn(BevyError, ErrorContext),
    ) {
        self.queue_internal(command.handle_error_with(error_handler));
    }

    /// Pushes a generic [`Command`] to the queue like [`Commands::queue_handled`], but instead silently ignores any errors.
    pub fn queue_silenced<C: Command<T> + HandleError<T>, T>(&mut self, command: C) {
        self.queue_internal(command.ignore_error());
    }

    fn queue_internal(&mut self, command: impl Command) {
        match &mut self.queue {
            InternalQueue::CommandQueue(queue) => {
                queue.push(command);
            }
            InternalQueue::RawCommandQueue(queue) => {
                // SAFETY: `RawCommandQueue` is only every constructed in `Commands::new_raw_from_entities`
                // where the caller of that has ensured that `queue` outlives `self`
                unsafe {
                    queue.push(command);
                }
            }
        }
    }

    /// Adds a series of [`Bundles`](Bundle) to each [`Entity`] they are paired with,
    /// based on a batch of `(Entity, Bundle)` pairs.
    ///
    /// A batch can be any type that implements [`IntoIterator`]
    /// and contains `(Entity, Bundle)` tuples,
    /// such as a [`Vec<(Entity, Bundle)>`](alloc::vec::Vec)
    /// or an array `[(Entity, Bundle); N]`.
    ///
    /// This will overwrite any pre-existing components shared by the [`Bundle`] type.
    /// Use [`Commands::insert_batch_if_new`] to keep the pre-existing components instead.
    ///
    /// This method is equivalent to iterating the batch
    /// and calling [`insert`](EntityCommands::insert) for each pair,
    /// but is faster by caching data that is shared between entities.
    ///
    /// # Fallible
    ///
    /// This command will fail if any of the given entities do not exist.
    ///
    /// It will internally return a [`TryInsertBatchError`](crate::world::error::TryInsertBatchError),
    /// which will be handled by the [default error handler](crate::error::DefaultErrorHandler).
    #[track_caller]
    pub fn insert_batch<I, B>(&mut self, batch: I)
    where
        I: IntoIterator<Item = (Entity, B)> + Send + Sync + 'static,
        B: Bundle<Effect: NoBundleEffect>,
    {
        self.queue(command::insert_batch(batch, InsertMode::Replace));
    }

    /// Adds a series of [`Bundles`](Bundle) to each [`Entity`] they are paired with,
    /// based on a batch of `(Entity, Bundle)` pairs.
    ///
    /// A batch can be any type that implements [`IntoIterator`]
    /// and contains `(Entity, Bundle)` tuples,
    /// such as a [`Vec<(Entity, Bundle)>`](alloc::vec::Vec)
    /// or an array `[(Entity, Bundle); N]`.
    ///
    /// This will keep any pre-existing components shared by the [`Bundle`] type
    /// and discard the new values.
    /// Use [`Commands::insert_batch`] to overwrite the pre-existing components instead.
    ///
    /// This method is equivalent to iterating the batch
    /// and calling [`insert_if_new`](EntityCommands::insert_if_new) for each pair,
    /// but is faster by caching data that is shared between entities.
    ///
    /// # Fallible
    ///
    /// This command will fail if any of the given entities do not exist.
    ///
    /// It will internally return a [`TryInsertBatchError`](crate::world::error::TryInsertBatchError),
    /// which will be handled by the [default error handler](crate::error::DefaultErrorHandler).
    #[track_caller]
    pub fn insert_batch_if_new<I, B>(&mut self, batch: I)
    where
        I: IntoIterator<Item = (Entity, B)> + Send + Sync + 'static,
        B: Bundle<Effect: NoBundleEffect>,
    {
        self.queue(command::insert_batch(batch, InsertMode::Keep));
    }

    /// Adds a series of [`Bundles`](Bundle) to each [`Entity`] they are paired with,
    /// based on a batch of `(Entity, Bundle)` pairs.
    ///
    /// A batch can be any type that implements [`IntoIterator`]
    /// and contains `(Entity, Bundle)` tuples,
    /// such as a [`Vec<(Entity, Bundle)>`](alloc::vec::Vec)
    /// or an array `[(Entity, Bundle); N]`.
    ///
    /// This will overwrite any pre-existing components shared by the [`Bundle`] type.
    /// Use [`Commands::try_insert_batch_if_new`] to keep the pre-existing components instead.
    ///
    /// This method is equivalent to iterating the batch
    /// and calling [`insert`](EntityCommands::insert) for each pair,
    /// but is faster by caching data that is shared between entities.
    ///
    /// # Fallible
    ///
    /// This command will fail if any of the given entities do not exist.
    ///
    /// It will internally return a [`TryInsertBatchError`](crate::world::error::TryInsertBatchError),
    /// which will be handled by [logging the error at the `warn` level](warn).
    #[track_caller]
    pub fn try_insert_batch<I, B>(&mut self, batch: I)
    where
        I: IntoIterator<Item = (Entity, B)> + Send + Sync + 'static,
        B: Bundle<Effect: NoBundleEffect>,
    {
        self.queue(command::insert_batch(batch, InsertMode::Replace).handle_error_with(warn));
    }

    /// Adds a series of [`Bundles`](Bundle) to each [`Entity`] they are paired with,
    /// based on a batch of `(Entity, Bundle)` pairs.
    ///
    /// A batch can be any type that implements [`IntoIterator`]
    /// and contains `(Entity, Bundle)` tuples,
    /// such as a [`Vec<(Entity, Bundle)>`](alloc::vec::Vec)
    /// or an array `[(Entity, Bundle); N]`.
    ///
    /// This will keep any pre-existing components shared by the [`Bundle`] type
    /// and discard the new values.
    /// Use [`Commands::try_insert_batch`] to overwrite the pre-existing components instead.
    ///
    /// This method is equivalent to iterating the batch
    /// and calling [`insert_if_new`](EntityCommands::insert_if_new) for each pair,
    /// but is faster by caching data that is shared between entities.
    ///
    /// # Fallible
    ///
    /// This command will fail if any of the given entities do not exist.
    ///
    /// It will internally return a [`TryInsertBatchError`](crate::world::error::TryInsertBatchError),
    /// which will be handled by [logging the error at the `warn` level](warn).
    #[track_caller]
    pub fn try_insert_batch_if_new<I, B>(&mut self, batch: I)
    where
        I: IntoIterator<Item = (Entity, B)> + Send + Sync + 'static,
        B: Bundle<Effect: NoBundleEffect>,
    {
        self.queue(command::insert_batch(batch, InsertMode::Keep).handle_error_with(warn));
    }

    /// Inserts a [`Resource`] into the [`World`] with an inferred value.
    ///
    /// The inferred value is determined by the [`FromWorld`] trait of the resource.
    /// Note that any resource with the [`Default`] trait automatically implements [`FromWorld`],
    /// and those default values will be used.
    ///
    /// If the resource already exists when the command is applied, nothing happens.
    ///
    /// # Example
    ///
    /// ```
    /// # use bevy_ecs::prelude::*;
    /// #[derive(Resource, Default)]
    /// struct Scoreboard {
    ///     current_score: u32,
    ///     high_score: u32,
    /// }
    ///
    /// fn initialize_scoreboard(mut commands: Commands) {
    ///     commands.init_resource::<Scoreboard>();
    /// }
    /// # bevy_ecs::system::assert_is_system(initialize_scoreboard);
    /// ```
    #[track_caller]
    pub fn init_resource<R: Resource + FromWorld>(&mut self) {
        self.queue(command::init_resource::<R>());
    }

    /// Inserts a [`Resource`] into the [`World`] with a specific value.
    ///
    /// This will overwrite any previous value of the same resource type.
    ///
    /// # Example
    ///
    /// ```
    /// # use bevy_ecs::prelude::*;
    /// #[derive(Resource)]
    /// struct Scoreboard {
    ///     current_score: u32,
    ///     high_score: u32,
    /// }
    ///
    /// fn system(mut commands: Commands) {
    ///     commands.insert_resource(Scoreboard {
    ///         current_score: 0,
    ///         high_score: 0,
    ///     });
    /// }
    /// # bevy_ecs::system::assert_is_system(system);
    /// ```
    #[track_caller]
    pub fn insert_resource<R: Resource>(&mut self, resource: R) {
        self.queue(command::insert_resource(resource));
    }

    /// Removes a [`Resource`] from the [`World`].
    ///
    /// # Example
    ///
    /// ```
    /// # use bevy_ecs::prelude::*;
    /// #[derive(Resource)]
    /// struct Scoreboard {
    ///     current_score: u32,
    ///     high_score: u32,
    /// }
    ///
    /// fn system(mut commands: Commands) {
    ///     commands.remove_resource::<Scoreboard>();
    /// }
    /// # bevy_ecs::system::assert_is_system(system);
    /// ```
    pub fn remove_resource<R: Resource>(&mut self) {
        self.queue(command::remove_resource::<R>());
    }

    /// Runs the system corresponding to the given [`SystemId`].
    /// Before running a system, it must first be registered via
    /// [`Commands::register_system`] or [`World::register_system`].
    ///
    /// The system is run in an exclusive and single-threaded way.
    /// Running slow systems can become a bottleneck.
    ///
    /// There is no way to get the output of a system when run as a command, because the
    /// execution of the system happens later. To get the output of a system, use
    /// [`World::run_system`] or [`World::run_system_with`] instead of running the system as a command.
    ///
    /// # Fallible
    ///
    /// This command will fail if the given [`SystemId`]
    /// does not correspond to a [`System`](crate::system::System).
    ///
    /// It will internally return a [`RegisteredSystemError`](crate::system::system_registry::RegisteredSystemError),
    /// which will be handled by [logging the error at the `warn` level](warn).
    pub fn run_system(&mut self, id: SystemId) {
        self.queue(command::run_system(id).handle_error_with(warn));
    }

    /// Runs the system corresponding to the given [`SystemId`] with input.
    /// Before running a system, it must first be registered via
    /// [`Commands::register_system`] or [`World::register_system`].
    ///
    /// The system is run in an exclusive and single-threaded way.
    /// Running slow systems can become a bottleneck.
    ///
    /// There is no way to get the output of a system when run as a command, because the
    /// execution of the system happens later. To get the output of a system, use
    /// [`World::run_system`] or [`World::run_system_with`] instead of running the system as a command.
    ///
    /// # Fallible
    ///
    /// This command will fail if the given [`SystemId`]
    /// does not correspond to a [`System`](crate::system::System).
    ///
    /// It will internally return a [`RegisteredSystemError`](crate::system::system_registry::RegisteredSystemError),
    /// which will be handled by [logging the error at the `warn` level](warn).
    pub fn run_system_with<I>(&mut self, id: SystemId<I>, input: I::Inner<'static>)
    where
        I: SystemInput<Inner<'static>: Send> + 'static,
    {
        self.queue(command::run_system_with(id, input).handle_error_with(warn));
    }

    /// Registers a system and returns its [`SystemId`] so it can later be called by
    /// [`Commands::run_system`] or [`World::run_system`].
    ///
    /// This is different from adding systems to a [`Schedule`](crate::schedule::Schedule),
    /// because the [`SystemId`] that is returned can be used anywhere in the [`World`] to run the associated system.
    ///
    /// Using a [`Schedule`](crate::schedule::Schedule) is still preferred for most cases
    /// due to its better performance and ability to run non-conflicting systems simultaneously.
    ///
    /// # Note
    ///
    /// If the same system is registered more than once,
    /// each registration will be considered a different system,
    /// and they will each be given their own [`SystemId`].
    ///
    /// If you want to avoid registering the same system multiple times,
    /// consider using [`Commands::run_system_cached`] or storing the [`SystemId`]
    /// in a [`Local`](crate::system::Local).
    ///
    /// # Example
    ///
    /// ```
    /// # use bevy_ecs::{prelude::*, world::CommandQueue, system::SystemId};
    /// #[derive(Resource)]
    /// struct Counter(i32);
    ///
    /// fn register_system(
    ///     mut commands: Commands,
    ///     mut local_system: Local<Option<SystemId>>,
    /// ) {
    ///     if let Some(system) = *local_system {
    ///         commands.run_system(system);
    ///     } else {
    ///         *local_system = Some(commands.register_system(increment_counter));
    ///     }
    /// }
    ///
    /// fn increment_counter(mut value: ResMut<Counter>) {
    ///     value.0 += 1;
    /// }
    ///
    /// # let mut world = World::default();
    /// # world.insert_resource(Counter(0));
    /// # let mut queue_1 = CommandQueue::default();
    /// # let systemid = {
    /// #   let mut commands = Commands::new(&mut queue_1, &world);
    /// #   commands.register_system(increment_counter)
    /// # };
    /// # let mut queue_2 = CommandQueue::default();
    /// # {
    /// #   let mut commands = Commands::new(&mut queue_2, &world);
    /// #   commands.run_system(systemid);
    /// # }
    /// # queue_1.append(&mut queue_2);
    /// # queue_1.apply(&mut world);
    /// # assert_eq!(1, world.resource::<Counter>().0);
    /// # bevy_ecs::system::assert_is_system(register_system);
    /// ```
    pub fn register_system<I, O, M>(
        &mut self,
        system: impl IntoSystem<I, O, M> + 'static,
    ) -> SystemId<I, O>
    where
        I: SystemInput + Send + 'static,
        O: Send + 'static,
    {
        let entity = self.spawn_empty().id();
        let system = RegisteredSystem::<I, O>::new(Box::new(IntoSystem::into_system(system)));
        self.entity(entity).insert(system);
        SystemId::from_entity(entity)
    }

    /// Removes a system previously registered with [`Commands::register_system`]
    /// or [`World::register_system`].
    ///
    /// After removing a system, the [`SystemId`] becomes invalid
    /// and attempting to use it afterwards will result in an error.
    /// Re-adding the removed system will register it with a new `SystemId`.
    ///
    /// # Fallible
    ///
    /// This command will fail if the given [`SystemId`]
    /// does not correspond to a [`System`](crate::system::System).
    ///
    /// It will internally return a [`RegisteredSystemError`](crate::system::system_registry::RegisteredSystemError),
    /// which will be handled by [logging the error at the `warn` level](warn).
    pub fn unregister_system<I, O>(&mut self, system_id: SystemId<I, O>)
    where
        I: SystemInput + Send + 'static,
        O: Send + 'static,
    {
        self.queue(command::unregister_system(system_id).handle_error_with(warn));
    }

    /// Removes a system previously registered with one of the following:
    /// - [`Commands::run_system_cached`]
    /// - [`World::run_system_cached`]
    /// - [`World::register_system_cached`]
    ///
    /// # Fallible
    ///
    /// This command will fail if the given system
    /// is not currently cached in a [`CachedSystemId`](crate::system::CachedSystemId) resource.
    ///
    /// It will internally return a [`RegisteredSystemError`](crate::system::system_registry::RegisteredSystemError),
    /// which will be handled by [logging the error at the `warn` level](warn).
    pub fn unregister_system_cached<I, O, M, S>(&mut self, system: S)
    where
        I: SystemInput + Send + 'static,
        O: 'static,
        M: 'static,
        S: IntoSystem<I, O, M> + Send + 'static,
    {
        self.queue(command::unregister_system_cached(system).handle_error_with(warn));
    }

    /// Runs a cached system, registering it if necessary.
    ///
    /// Unlike [`Commands::run_system`], this method does not require manual registration.
    ///
    /// The first time this method is called for a particular system,
    /// it will register the system and store its [`SystemId`] in a
    /// [`CachedSystemId`](crate::system::CachedSystemId) resource for later.
    ///
    /// If you would rather manage the [`SystemId`] yourself,
    /// or register multiple copies of the same system,
    /// use [`Commands::register_system`] instead.
    ///
    /// # Limitations
    ///
    /// This method only accepts ZST (zero-sized) systems to guarantee that any two systems of
    /// the same type must be equal. This means that closures that capture the environment, and
    /// function pointers, are not accepted.
    ///
    /// If you want to access values from the environment within a system,
    /// consider passing them in as inputs via [`Commands::run_system_cached_with`].
    ///
    /// If that's not an option, consider [`Commands::register_system`] instead.
    pub fn run_system_cached<M, S>(&mut self, system: S)
    where
        M: 'static,
        S: IntoSystem<(), (), M> + Send + 'static,
    {
        self.queue(command::run_system_cached(system).handle_error_with(warn));
    }

    /// Runs a cached system with an input, registering it if necessary.
    ///
    /// Unlike [`Commands::run_system_with`], this method does not require manual registration.
    ///
    /// The first time this method is called for a particular system,
    /// it will register the system and store its [`SystemId`] in a
    /// [`CachedSystemId`](crate::system::CachedSystemId) resource for later.
    ///
    /// If you would rather manage the [`SystemId`] yourself,
    /// or register multiple copies of the same system,
    /// use [`Commands::register_system`] instead.
    ///
    /// # Limitations
    ///
    /// This method only accepts ZST (zero-sized) systems to guarantee that any two systems of
    /// the same type must be equal. This means that closures that capture the environment, and
    /// function pointers, are not accepted.
    ///
    /// If you want to access values from the environment within a system,
    /// consider passing them in as inputs.
    ///
    /// If that's not an option, consider [`Commands::register_system`] instead.
    pub fn run_system_cached_with<I, M, S>(&mut self, system: S, input: I::Inner<'static>)
    where
        I: SystemInput<Inner<'static>: Send> + Send + 'static,
        M: 'static,
        S: IntoSystem<I, (), M> + Send + 'static,
    {
        self.queue(command::run_system_cached_with(system, input).handle_error_with(warn));
    }

    /// Triggers the given [`Event`], which will run any [`Observer`]s watching for it.
    ///
    /// [`Observer`]: crate::observer::Observer
    #[track_caller]
    pub fn trigger<'a>(&mut self, event: impl Event<Trigger<'a>: Default>) {
        self.queue(command::trigger(event));
    }

    /// A deprecated alias for [`trigger`](Self::trigger) to ease migration.
    ///
    /// Instead of specifying the trigger target separately,
    /// information about the target of the event is embedded in the data held by
    /// the event type itself.
    #[deprecated(since = "0.17.0", note = "Use `Commands::trigger` instead.")]
    pub fn trigger_targets<'a>(&mut self, event: impl Event<Trigger<'a>: Default>) {
        self.trigger(event);
    }

    /// Triggers the given [`Event`] using the given [`Trigger`], which will run any [`Observer`]s watching for it.
    ///
    /// [`Trigger`]: crate::event::Trigger
    /// [`Observer`]: crate::observer::Observer
    #[track_caller]
    pub fn trigger_with<E: Event<Trigger<'static>: Send + Sync>>(
        &mut self,
        event: E,
        trigger: E::Trigger<'static>,
    ) {
        self.queue(command::trigger_with(event, trigger));
    }

    /// Spawns an [`Observer`] and returns the [`EntityCommands`] associated
    /// with the entity that stores the observer.
    ///
    /// `observer` can be any system whose first parameter is [`On`].
    ///
    /// **Calling [`observe`](EntityCommands::observe) on the returned
    /// [`EntityCommands`] will observe the observer itself, which you very
    /// likely do not want.**
    ///
    /// # Panics
    ///
    /// Panics if the given system is an exclusive system.
    ///
    /// [`On`]: crate::observer::On
    pub fn add_observer<E: Event, B: Bundle, M>(
        &mut self,
        observer: impl IntoObserverSystem<E, B, M>,
    ) -> EntityCommands<'_> {
        self.spawn(Observer::new(observer))
    }

    /// Writes an arbitrary [`Message`].
    ///
    /// This is a convenience method for writing messages
    /// without requiring a [`MessageWriter`](crate::message::MessageWriter).
    ///
    /// # Performance
    ///
    /// Since this is a command, exclusive world access is used, which means that it will not profit from
    /// system-level parallelism on supported platforms.
    ///
    /// If these messages are performance-critical or very frequently sent,
    /// consider using a [`MessageWriter`](crate::message::MessageWriter) instead.
    #[track_caller]
    pub fn write_message<M: Message>(&mut self, message: M) -> &mut Self {
        self.queue(command::write_message(message));
        self
    }

    /// Writes an arbitrary [`Message`].
    ///
    /// This is a convenience method for writing events
    /// without requiring a [`MessageWriter`](crate::message::MessageWriter).
    ///
    /// # Performance
    ///
    /// Since this is a command, exclusive world access is used, which means that it will not profit from
    /// system-level parallelism on supported platforms.
    ///
    /// If these events are performance-critical or very frequently sent,
    /// consider using a typed [`MessageWriter`](crate::message::MessageWriter) instead.
    #[track_caller]
    #[deprecated(since = "0.17.0", note = "Use `Commands::write_message` instead.")]
    pub fn send_event<E: Message>(&mut self, event: E) -> &mut Self {
        self.write_message(event)
    }

    /// Runs the schedule corresponding to the given [`ScheduleLabel`].
    ///
    /// Calls [`World::try_run_schedule`](World::try_run_schedule).
    ///
    /// # Fallible
    ///
    /// This command will fail if the given [`ScheduleLabel`]
    /// does not correspond to a [`Schedule`](crate::schedule::Schedule).
    ///
    /// It will internally return a [`TryRunScheduleError`](crate::world::error::TryRunScheduleError),
    /// which will be handled by [logging the error at the `warn` level](warn).
    ///
    /// # Example
    ///
    /// ```
    /// # use bevy_ecs::prelude::*;
    /// # use bevy_ecs::schedule::ScheduleLabel;
    /// # #[derive(Default, Resource)]
    /// # struct Counter(u32);
    /// #[derive(ScheduleLabel, Hash, Debug, PartialEq, Eq, Clone, Copy)]
    /// struct FooSchedule;
    ///
    /// # fn foo_system(mut counter: ResMut<Counter>) {
    /// #     counter.0 += 1;
    /// # }
    /// #
    /// # let mut schedule = Schedule::new(FooSchedule);
    /// # schedule.add_systems(foo_system);
    /// #
    /// # let mut world = World::default();
    /// #
    /// # world.init_resource::<Counter>();
    /// # world.add_schedule(schedule);
    /// #
    /// # assert_eq!(world.resource::<Counter>().0, 0);
    /// #
    /// # let mut commands = world.commands();
    /// commands.run_schedule(FooSchedule);
    /// #
    /// # world.flush();
    /// #
    /// # assert_eq!(world.resource::<Counter>().0, 1);
    /// ```
    pub fn run_schedule(&mut self, label: impl ScheduleLabel) {
        self.queue(command::run_schedule(label).handle_error_with(warn));
    }
}

/// A list of commands that will be run to modify an [`Entity`].
///
/// # Note
///
/// Most [`Commands`] (and thereby [`EntityCommands`]) are deferred:
/// when you call the command, if it requires mutable access to the [`World`]
/// (that is, if it removes, adds, or changes something), it's not executed immediately.
///
/// Instead, the command is added to a "command queue."
/// The command queue is applied later
/// when the [`ApplyDeferred`](crate::schedule::ApplyDeferred) system runs.
/// Commands are executed one-by-one so that
/// each command can have exclusive access to the `World`.
///
/// # Fallible
///
/// Due to their deferred nature, an entity you're trying to change with an [`EntityCommand`]
/// can be despawned by the time the command is executed.
///
/// All deferred entity commands will check whether the entity exists at the time of execution
/// and will return an error if it doesn't.
///
/// # Error handling
///
/// An [`EntityCommand`] can return a [`Result`](crate::error::Result),
/// which will be passed to an [error handler](crate::error) if the `Result` is an error.
///
/// The default error handler panics. It can be configured via
/// the [`DefaultErrorHandler`](crate::error::DefaultErrorHandler) resource.
///
/// Alternatively, you can customize the error handler for a specific command
/// by calling [`EntityCommands::queue_handled`].
///
/// The [`error`](crate::error) module provides some simple error handlers for convenience.
pub struct EntityCommands<'a> {
    pub(crate) entity: Entity,
    pub(crate) commands: Commands<'a, 'a>,
}

impl<'a> EntityCommands<'a> {
    /// Returns the [`Entity`] id of the entity.
    ///
    /// # Example
    ///
    /// ```
    /// # use bevy_ecs::prelude::*;
    /// #
    /// fn my_system(mut commands: Commands) {
    ///     let entity_id = commands.spawn_empty().id();
    /// }
    /// # bevy_ecs::system::assert_is_system(my_system);
    /// ```
    #[inline]
    #[must_use = "Omit the .id() call if you do not need to store the `Entity` identifier."]
    pub fn id(&self) -> Entity {
        self.entity
    }

    /// Returns an [`EntityCommands`] with a smaller lifetime.
    ///
    /// This is useful if you have `&mut EntityCommands` but you need `EntityCommands`.
    pub fn reborrow(&mut self) -> EntityCommands<'_> {
        EntityCommands {
            entity: self.entity,
            commands: self.commands.reborrow(),
        }
    }

    /// Get an [`EntityEntryCommands`] for the [`Component`] `T`,
    /// allowing you to modify it or insert it if it isn't already present.
    ///
    /// See also [`insert_if_new`](Self::insert_if_new),
    /// which lets you insert a [`Bundle`] without overwriting it.
    ///
    /// # Example
    ///
    /// ```
    /// # use bevy_ecs::prelude::*;
    /// # #[derive(Resource)]
    /// # struct PlayerEntity { entity: Entity }
    /// #[derive(Component)]
    /// struct Level(u32);
    ///
    ///
    /// #[derive(Component, Default)]
    /// struct Mana {
    ///     max: u32,
    ///     current: u32,
    /// }
    ///
    /// fn level_up_system(mut commands: Commands, player: Res<PlayerEntity>) {
    ///     // If a component already exists then modify it, otherwise insert a default value
    ///     commands
    ///         .entity(player.entity)
    ///         .entry::<Level>()
    ///         .and_modify(|mut lvl| lvl.0 += 1)
    ///         .or_insert(Level(0));
    ///
    ///     // Add a default value if none exists, and then modify the existing or new value
    ///     commands
    ///         .entity(player.entity)
    ///         .entry::<Mana>()
    ///         .or_default()
    ///         .and_modify(|mut mana| {
    ///             mana.max += 10;
    ///             mana.current = mana.max;
    ///     });
    /// }
    ///
    /// # bevy_ecs::system::assert_is_system(level_up_system);
    /// ```
    pub fn entry<T: Component>(&mut self) -> EntityEntryCommands<'_, T> {
        EntityEntryCommands {
            entity_commands: self.reborrow(),
            marker: PhantomData,
        }
    }

    /// Adds a [`Bundle`] of components to the entity.
    ///
    /// This will overwrite any previous value(s) of the same component type.
    /// See [`EntityCommands::insert_if_new`] to keep the old value instead.
    ///
    /// # Example
    ///
    /// ```
    /// # use bevy_ecs::prelude::*;
    /// # #[derive(Resource)]
    /// # struct PlayerEntity { entity: Entity }
    /// #[derive(Component)]
    /// struct Health(u32);
    /// #[derive(Component)]
    /// struct Strength(u32);
    /// #[derive(Component)]
    /// struct Defense(u32);
    ///
    /// #[derive(Bundle)]
    /// struct CombatBundle {
    ///     health: Health,
    ///     strength: Strength,
    /// }
    ///
    /// fn add_combat_stats_system(mut commands: Commands, player: Res<PlayerEntity>) {
    ///     commands
    ///         .entity(player.entity)
    ///         // You can insert individual components:
    ///         .insert(Defense(10))
    ///         // You can also insert pre-defined bundles of components:
    ///         .insert(CombatBundle {
    ///             health: Health(100),
    ///             strength: Strength(40),
    ///         })
    ///         // You can also insert tuples of components and bundles.
    ///         // This is equivalent to the calls above:
    ///         .insert((
    ///             Defense(10),
    ///             CombatBundle {
    ///                 health: Health(100),
    ///                 strength: Strength(40),
    ///             },
    ///         ));
    /// }
    /// # bevy_ecs::system::assert_is_system(add_combat_stats_system);
    /// ```
    #[track_caller]
    pub fn insert(&mut self, bundle: impl Bundle) -> &mut Self {
        self.queue(entity_command::insert(bundle, InsertMode::Replace))
    }

    /// Adds a [`Bundle`] of components to the entity if the predicate returns true.
    ///
    /// This is useful for chaining method calls.
    ///
    /// # Example
    ///
    /// ```
    /// # use bevy_ecs::prelude::*;
    /// # #[derive(Resource)]
    /// # struct PlayerEntity { entity: Entity }
    /// # impl PlayerEntity { fn is_spectator(&self) -> bool { true } }
    /// #[derive(Component)]
    /// struct StillLoadingStats;
    /// #[derive(Component)]
    /// struct Health(u32);
    ///
    /// fn add_health_system(mut commands: Commands, player: Res<PlayerEntity>) {
    ///     commands
    ///         .entity(player.entity)
    ///         .insert_if(Health(10), || !player.is_spectator())
    ///         .remove::<StillLoadingStats>();
    /// }
    /// # bevy_ecs::system::assert_is_system(add_health_system);
    /// ```
    #[track_caller]
    pub fn insert_if<F>(&mut self, bundle: impl Bundle, condition: F) -> &mut Self
    where
        F: FnOnce() -> bool,
    {
        if condition() {
            self.insert(bundle)
        } else {
            self
        }
    }

    /// Adds a [`Bundle`] of components to the entity without overwriting.
    ///
    /// This is the same as [`EntityCommands::insert`], but in case of duplicate
    /// components will leave the old values instead of replacing them with new ones.
    ///
    /// See also [`entry`](Self::entry), which lets you modify a [`Component`] if it's present,
    /// as well as initialize it with a default value.
    #[track_caller]
    pub fn insert_if_new(&mut self, bundle: impl Bundle) -> &mut Self {
        self.queue(entity_command::insert(bundle, InsertMode::Keep))
    }

    /// Adds a [`Bundle`] of components to the entity without overwriting if the
    /// predicate returns true.
    ///
    /// This is the same as [`EntityCommands::insert_if`], but in case of duplicate
    /// components will leave the old values instead of replacing them with new ones.
    #[track_caller]
    pub fn insert_if_new_and<F>(&mut self, bundle: impl Bundle, condition: F) -> &mut Self
    where
        F: FnOnce() -> bool,
    {
        if condition() {
            self.insert_if_new(bundle)
        } else {
            self
        }
    }

    /// Adds a dynamic [`Component`] to the entity.
    ///
    /// This will overwrite any previous value(s) of the same component type.
    ///
    /// You should prefer to use the typed API [`EntityCommands::insert`] where possible.
    ///
    /// # Safety
    ///
    /// - [`ComponentId`] must be from the same world as `self`.
    /// - `T` must have the same layout as the one passed during `component_id` creation.
    #[track_caller]
    pub unsafe fn insert_by_id<T: Send + 'static>(
        &mut self,
        component_id: ComponentId,
        value: T,
    ) -> &mut Self {
        self.queue(
            // SAFETY:
            // - `ComponentId` safety is ensured by the caller.
            // - `T` safety is ensured by the caller.
            unsafe { entity_command::insert_by_id(component_id, value, InsertMode::Replace) },
        )
    }

    /// Adds a dynamic [`Component`] to the entity.
    ///
    /// This will overwrite any previous value(s) of the same component type.
    ///
    /// You should prefer to use the typed API [`EntityCommands::try_insert`] where possible.
    ///
    /// # Note
    ///
    /// If the entity does not exist when this command is executed,
    /// the resulting error will be ignored.
    ///
    /// # Safety
    ///
    /// - [`ComponentId`] must be from the same world as `self`.
    /// - `T` must have the same layout as the one passed during `component_id` creation.
    #[track_caller]
    pub unsafe fn try_insert_by_id<T: Send + 'static>(
        &mut self,
        component_id: ComponentId,
        value: T,
    ) -> &mut Self {
        self.queue_silenced(
            // SAFETY:
            // - `ComponentId` safety is ensured by the caller.
            // - `T` safety is ensured by the caller.
            unsafe { entity_command::insert_by_id(component_id, value, InsertMode::Replace) },
        )
    }

    /// Adds a [`Bundle`] of components to the entity.
    ///
    /// This will overwrite any previous value(s) of the same component type.
    ///
    /// # Note
    ///
    /// If the entity does not exist when this command is executed,
    /// the resulting error will be ignored.
    ///
    /// # Example
    ///
    /// ```
    /// # use bevy_ecs::prelude::*;
    /// # #[derive(Resource)]
    /// # struct PlayerEntity { entity: Entity }
    /// #[derive(Component)]
    /// struct Health(u32);
    /// #[derive(Component)]
    /// struct Strength(u32);
    /// #[derive(Component)]
    /// struct Defense(u32);
    ///
    /// #[derive(Bundle)]
    /// struct CombatBundle {
    ///     health: Health,
    ///     strength: Strength,
    /// }
    ///
    /// fn add_combat_stats_system(mut commands: Commands, player: Res<PlayerEntity>) {
    ///     commands.entity(player.entity)
    ///         // You can insert individual components:
    ///         .try_insert(Defense(10))
    ///         // You can also insert tuples of components:
    ///         .try_insert(CombatBundle {
    ///             health: Health(100),
    ///             strength: Strength(40),
    ///         });
    ///
    ///     // Suppose this occurs in a parallel adjacent system or process.
    ///     commands.entity(player.entity).despawn();
    ///
    ///     // This will not panic nor will it add the component.
    ///     commands.entity(player.entity).try_insert(Defense(5));
    /// }
    /// # bevy_ecs::system::assert_is_system(add_combat_stats_system);
    /// ```
    #[track_caller]
    pub fn try_insert(&mut self, bundle: impl Bundle) -> &mut Self {
        self.queue_silenced(entity_command::insert(bundle, InsertMode::Replace))
    }

    /// Adds a [`Bundle`] of components to the entity if the predicate returns true.
    ///
    /// This is useful for chaining method calls.
    ///
    /// # Note
    ///
    /// If the entity does not exist when this command is executed,
    /// the resulting error will be ignored.
    #[track_caller]
    pub fn try_insert_if<F>(&mut self, bundle: impl Bundle, condition: F) -> &mut Self
    where
        F: FnOnce() -> bool,
    {
        if condition() {
            self.try_insert(bundle)
        } else {
            self
        }
    }

    /// Adds a [`Bundle`] of components to the entity without overwriting if the
    /// predicate returns true.
    ///
    /// This is the same as [`EntityCommands::try_insert_if`], but in case of duplicate
    /// components will leave the old values instead of replacing them with new ones.
    ///
    /// # Note
    ///
    /// If the entity does not exist when this command is executed,
    /// the resulting error will be ignored.
    #[track_caller]
    pub fn try_insert_if_new_and<F>(&mut self, bundle: impl Bundle, condition: F) -> &mut Self
    where
        F: FnOnce() -> bool,
    {
        if condition() {
            self.try_insert_if_new(bundle)
        } else {
            self
        }
    }

    /// Adds a [`Bundle`] of components to the entity without overwriting.
    ///
    /// This is the same as [`EntityCommands::try_insert`], but in case of duplicate
    /// components will leave the old values instead of replacing them with new ones.
    ///
    /// # Note
    ///
    /// If the entity does not exist when this command is executed,
    /// the resulting error will be ignored.
    #[track_caller]
    pub fn try_insert_if_new(&mut self, bundle: impl Bundle) -> &mut Self {
        self.queue_silenced(entity_command::insert(bundle, InsertMode::Keep))
    }

    /// Removes a [`Bundle`] of components from the entity.
    ///
    /// This will remove all components that intersect with the provided bundle;
    /// the entity does not need to have all the components in the bundle.
    ///
    /// This will emit a warning if the entity does not exist.
    ///
    /// # Example
    ///
    /// ```
    /// # use bevy_ecs::prelude::*;
    /// # #[derive(Resource)]
    /// # struct PlayerEntity { entity: Entity }
    /// #[derive(Component)]
    /// struct Health(u32);
    /// #[derive(Component)]
    /// struct Strength(u32);
    /// #[derive(Component)]
    /// struct Defense(u32);
    ///
    /// #[derive(Bundle)]
    /// struct CombatBundle {
    ///     health: Health,
    ///     strength: Strength,
    /// }
    ///
    /// fn remove_combat_stats_system(mut commands: Commands, player: Res<PlayerEntity>) {
    ///     commands
    ///         .entity(player.entity)
    ///         // You can remove individual components:
    ///         .remove::<Defense>()
    ///         // You can also remove pre-defined bundles of components:
    ///         .remove::<CombatBundle>()
    ///         // You can also remove tuples of components and bundles.
    ///         // This is equivalent to the calls above:
    ///         .remove::<(Defense, CombatBundle)>();
    /// }
    /// # bevy_ecs::system::assert_is_system(remove_combat_stats_system);
    /// ```
    #[track_caller]
    pub fn remove<B: Bundle>(&mut self) -> &mut Self {
        self.queue_handled(entity_command::remove::<B>(), warn)
    }

    /// Removes a [`Bundle`] of components from the entity if the predicate returns true.
    ///
    /// This is useful for chaining method calls.
    ///
    /// # Example
    ///
    /// ```
    /// # use bevy_ecs::prelude::*;
    /// # #[derive(Resource)]
    /// # struct PlayerEntity { entity: Entity }
    /// # impl PlayerEntity { fn is_spectator(&self) -> bool { true } }
    /// #[derive(Component)]
    /// struct Health(u32);
    /// #[derive(Component)]
    /// struct Strength(u32);
    /// #[derive(Component)]
    /// struct Defense(u32);
    ///
    /// #[derive(Bundle)]
    /// struct CombatBundle {
    ///     health: Health,
    ///     strength: Strength,
    /// }
    ///
    /// fn remove_combat_stats_system(mut commands: Commands, player: Res<PlayerEntity>) {
    ///     commands
    ///         .entity(player.entity)
    ///         .remove_if::<(Defense, CombatBundle)>(|| !player.is_spectator());
    /// }
    /// # bevy_ecs::system::assert_is_system(remove_combat_stats_system);
    /// ```
    #[track_caller]
    pub fn remove_if<B: Bundle>(&mut self, condition: impl FnOnce() -> bool) -> &mut Self {
        if condition() {
            self.remove::<B>()
        } else {
            self
        }
    }

    /// Removes a [`Bundle`] of components from the entity if the predicate returns true.
    ///
    /// This is useful for chaining method calls.
    ///
    /// # Note
    ///
    /// If the entity does not exist when this command is executed,
    /// the resulting error will be ignored.
    #[track_caller]
    pub fn try_remove_if<B: Bundle>(&mut self, condition: impl FnOnce() -> bool) -> &mut Self {
        if condition() {
            self.try_remove::<B>()
        } else {
            self
        }
    }

    /// Removes a [`Bundle`] of components from the entity.
    ///
    /// This will remove all components that intersect with the provided bundle;
    /// the entity does not need to have all the components in the bundle.
    ///
    /// Unlike [`Self::remove`],
    /// this will not emit a warning if the entity does not exist.
    ///
    /// # Example
    ///
    /// ```
    /// # use bevy_ecs::prelude::*;
    /// # #[derive(Resource)]
    /// # struct PlayerEntity { entity: Entity }
    /// #[derive(Component)]
    /// struct Health(u32);
    /// #[derive(Component)]
    /// struct Strength(u32);
    /// #[derive(Component)]
    /// struct Defense(u32);
    ///
    /// #[derive(Bundle)]
    /// struct CombatBundle {
    ///     health: Health,
    ///     strength: Strength,
    /// }
    ///
    /// fn remove_combat_stats_system(mut commands: Commands, player: Res<PlayerEntity>) {
    ///     commands
    ///         .entity(player.entity)
    ///         // You can remove individual components:
    ///         .try_remove::<Defense>()
    ///         // You can also remove pre-defined bundles of components:
    ///         .try_remove::<CombatBundle>()
    ///         // You can also remove tuples of components and bundles.
    ///         // This is equivalent to the calls above:
    ///         .try_remove::<(Defense, CombatBundle)>();
    /// }
    /// # bevy_ecs::system::assert_is_system(remove_combat_stats_system);
    /// ```
    pub fn try_remove<B: Bundle>(&mut self) -> &mut Self {
        self.queue_silenced(entity_command::remove::<B>())
    }

    /// Removes a [`Bundle`] of components from the entity,
    /// and also removes any components required by the components in the bundle.
    ///
    /// This will remove all components that intersect with the provided bundle;
    /// the entity does not need to have all the components in the bundle.
    ///
    /// # Example
    ///
    /// ```
    /// # use bevy_ecs::prelude::*;
    /// # #[derive(Resource)]
    /// # struct PlayerEntity { entity: Entity }
    /// #
    /// #[derive(Component)]
    /// #[require(B)]
    /// struct A;
    /// #[derive(Component, Default)]
    /// struct B;
    ///
    /// fn remove_with_requires_system(mut commands: Commands, player: Res<PlayerEntity>) {
    ///     commands
    ///         .entity(player.entity)
    ///         // Removes both A and B from the entity, because B is required by A.
    ///         .remove_with_requires::<A>();
    /// }
    /// # bevy_ecs::system::assert_is_system(remove_with_requires_system);
    /// ```
    #[track_caller]
    pub fn remove_with_requires<B: Bundle>(&mut self) -> &mut Self {
        self.queue(entity_command::remove_with_requires::<B>())
    }

    /// Removes a dynamic [`Component`] from the entity if it exists.
    ///
    /// # Panics
    ///
    /// Panics if the provided [`ComponentId`] does not exist in the [`World`].
    #[track_caller]
    pub fn remove_by_id(&mut self, component_id: ComponentId) -> &mut Self {
        self.queue(entity_command::remove_by_id(component_id))
    }

    /// Removes all components associated with the entity.
    #[track_caller]
    pub fn clear(&mut self) -> &mut Self {
        self.queue(entity_command::clear())
    }

    /// Despawns the entity.
    ///
    /// This will emit a warning if the entity does not exist.
    ///
    /// # Note
    ///
    /// This will also despawn the entities in any [`RelationshipTarget`](crate::relationship::RelationshipTarget)
    /// that is configured to despawn descendants.
    ///
    /// For example, this will recursively despawn [`Children`](crate::hierarchy::Children).
    ///
    /// # Example
    ///
    /// ```
    /// # use bevy_ecs::prelude::*;
    /// # #[derive(Resource)]
    /// # struct CharacterToRemove { entity: Entity }
    /// #
    /// fn remove_character_system(
    ///     mut commands: Commands,
    ///     character_to_remove: Res<CharacterToRemove>
    /// ) {
    ///     commands.entity(character_to_remove.entity).despawn();
    /// }
    /// # bevy_ecs::system::assert_is_system(remove_character_system);
    /// ```
    #[track_caller]
    pub fn despawn(&mut self) {
        self.queue_handled(entity_command::despawn(), warn);
    }

    /// Despawns the entity.
    ///
    /// Unlike [`Self::despawn`],
    /// this will not emit a warning if the entity does not exist.
    ///
    /// # Note
    ///
    /// This will also despawn the entities in any [`RelationshipTarget`](crate::relationship::RelationshipTarget)
    /// that is configured to despawn descendants.
    ///
    /// For example, this will recursively despawn [`Children`](crate::hierarchy::Children).
    pub fn try_despawn(&mut self) {
        self.queue_silenced(entity_command::despawn());
    }

    /// Pushes an [`EntityCommand`] to the queue,
    /// which will get executed for the current [`Entity`].
    ///
    /// The [default error handler](crate::error::DefaultErrorHandler)
    /// will be used to handle error cases.
    /// Every [`EntityCommand`] checks whether the entity exists at the time of execution
    /// and returns an error if it does not.
    ///
    /// To use a custom error handler, see [`EntityCommands::queue_handled`].
    ///
    /// The command can be:
    /// - A custom struct that implements [`EntityCommand`].
    /// - A closure or function that matches the following signature:
    ///   - [`(EntityWorldMut)`](EntityWorldMut)
    ///   - [`(EntityWorldMut)`](EntityWorldMut) `->` [`Result`]
    /// - A built-in command from the [`entity_command`] module.
    ///
    /// # Example
    ///
    /// ```
    /// # use bevy_ecs::prelude::*;
    /// # fn my_system(mut commands: Commands) {
    /// commands
    ///     .spawn_empty()
    ///     // Closures with this signature implement `EntityCommand`.
    ///     .queue(|entity: EntityWorldMut| {
    ///         println!("Executed an EntityCommand for {}", entity.id());
    ///     });
    /// # }
    /// # bevy_ecs::system::assert_is_system(my_system);
    /// ```
    pub fn queue<C: EntityCommand<T> + CommandWithEntity<M>, T, M>(
        &mut self,
        command: C,
    ) -> &mut Self {
        self.commands.queue(command.with_entity(self.entity));
        self
    }

    /// Pushes an [`EntityCommand`] to the queue,
    /// which will get executed for the current [`Entity`].
    ///
    /// The given `error_handler` will be used to handle error cases.
    /// Every [`EntityCommand`] checks whether the entity exists at the time of execution
    /// and returns an error if it does not.
    ///
    /// To implicitly use the default error handler, see [`EntityCommands::queue`].
    ///
    /// The command can be:
    /// - A custom struct that implements [`EntityCommand`].
    /// - A closure or function that matches the following signature:
    ///   - [`(EntityWorldMut)`](EntityWorldMut)
    ///   - [`(EntityWorldMut)`](EntityWorldMut) `->` [`Result`]
    /// - A built-in command from the [`entity_command`] module.
    ///
    /// # Example
    ///
    /// ```
    /// # use bevy_ecs::prelude::*;
    /// # fn my_system(mut commands: Commands) {
    /// use bevy_ecs::error::warn;
    ///
    /// commands
    ///     .spawn_empty()
    ///     // Closures with this signature implement `EntityCommand`.
    ///     .queue_handled(
    ///         |entity: EntityWorldMut| -> Result {
    ///             let value: usize = "100".parse()?;
    ///             println!("Successfully parsed the value {} for entity {}", value, entity.id());
    ///             Ok(())
    ///         },
    ///         warn
    ///     );
    /// # }
    /// # bevy_ecs::system::assert_is_system(my_system);
    /// ```
    pub fn queue_handled<C: EntityCommand<T> + CommandWithEntity<M>, T, M>(
        &mut self,
        command: C,
        error_handler: fn(BevyError, ErrorContext),
    ) -> &mut Self {
        self.commands
            .queue_handled(command.with_entity(self.entity), error_handler);
        self
    }

    /// Pushes an [`EntityCommand`] to the queue, which will get executed for the current [`Entity`].
    ///
    /// Unlike [`EntityCommands::queue_handled`], this will completely ignore any errors that occur.
    pub fn queue_silenced<C: EntityCommand<T> + CommandWithEntity<M>, T, M>(
        &mut self,
        command: C,
    ) -> &mut Self {
        self.commands
            .queue_silenced(command.with_entity(self.entity));
        self
    }

    /// Removes all components except the given [`Bundle`] from the entity.
    ///
    /// # Example
    ///
    /// ```
    /// # use bevy_ecs::prelude::*;
    /// # #[derive(Resource)]
    /// # struct PlayerEntity { entity: Entity }
    /// #[derive(Component)]
    /// struct Health(u32);
    /// #[derive(Component)]
    /// struct Strength(u32);
    /// #[derive(Component)]
    /// struct Defense(u32);
    ///
    /// #[derive(Bundle)]
    /// struct CombatBundle {
    ///     health: Health,
    ///     strength: Strength,
    /// }
    ///
    /// fn remove_combat_stats_system(mut commands: Commands, player: Res<PlayerEntity>) {
    ///     commands
    ///         .entity(player.entity)
    ///         // You can retain a pre-defined Bundle of components,
    ///         // with this removing only the Defense component.
    ///         .retain::<CombatBundle>()
    ///         // You can also retain only a single component.
    ///         .retain::<Health>();
    /// }
    /// # bevy_ecs::system::assert_is_system(remove_combat_stats_system);
    /// ```
    #[track_caller]
    pub fn retain<B: Bundle>(&mut self) -> &mut Self {
        self.queue(entity_command::retain::<B>())
    }

    /// Logs the components of the entity at the [`info`](log::info) level.
    pub fn log_components(&mut self) -> &mut Self {
        self.queue(entity_command::log_components())
    }

    /// Returns the underlying [`Commands`].
    pub fn commands(&mut self) -> Commands<'_, '_> {
        self.commands.reborrow()
    }

    /// Returns a mutable reference to the underlying [`Commands`].
    pub fn commands_mut(&mut self) -> &mut Commands<'a, 'a> {
        &mut self.commands
    }

    /// Creates an [`Observer`] watching for an [`EntityEvent`] of type `E` whose [`EntityEvent::event_target`]
    /// targets this entity.
    pub fn observe<E: EntityEvent, B: Bundle, M>(
        &mut self,
        observer: impl IntoObserverSystem<E, B, M>,
    ) -> &mut Self {
        self.queue(entity_command::observe(observer))
    }

    /// Clones parts of an entity (components, observers, etc.) onto another entity,
    /// configured through [`EntityClonerBuilder`].
    ///
    /// The other entity will receive all the components of the original that implement
    /// [`Clone`] or [`Reflect`](bevy_reflect::Reflect) except those that are
    /// [denied](EntityClonerBuilder::deny) in the `config`.
    ///
    /// # Panics
    ///
    /// The command will panic when applied if the target entity does not exist.
    ///
    /// # Example
    ///
    /// Configure through [`EntityClonerBuilder<OptOut>`] as follows:
    /// ```
    /// # use bevy_ecs::prelude::*;
    /// #[derive(Component, Clone)]
    /// struct ComponentA(u32);
    /// #[derive(Component, Clone)]
    /// struct ComponentB(u32);
    ///
    /// fn example_system(mut commands: Commands) {
    ///     // Create an empty entity.
    ///     let target = commands.spawn_empty().id();
    ///
    ///     // Create a new entity and keep its EntityCommands.
    ///     let mut entity = commands.spawn((ComponentA(10), ComponentB(20)));
    ///
    ///     // Clone ComponentA but not ComponentB onto the target.
    ///     entity.clone_with_opt_out(target, |builder| {
    ///         builder.deny::<ComponentB>();
    ///     });
    /// }
    /// # bevy_ecs::system::assert_is_system(example_system);
    /// ```
    ///
    /// See [`EntityClonerBuilder`] for more options.
    pub fn clone_with_opt_out(
        &mut self,
        target: Entity,
        config: impl FnOnce(&mut EntityClonerBuilder<OptOut>) + Send + Sync + 'static,
    ) -> &mut Self {
        self.queue(entity_command::clone_with_opt_out(target, config))
    }

    /// Clones parts of an entity (components, observers, etc.) onto another entity,
    /// configured through [`EntityClonerBuilder`].
    ///
    /// The other entity will receive only the components of the original that implement
    /// [`Clone`] or [`Reflect`](bevy_reflect::Reflect) and are
    /// [allowed](EntityClonerBuilder::allow) in the `config`.
    ///
    /// # Panics
    ///
    /// The command will panic when applied if the target entity does not exist.
    ///
    /// # Example
    ///
    /// Configure through [`EntityClonerBuilder<OptIn>`] as follows:
    /// ```
    /// # use bevy_ecs::prelude::*;
    /// #[derive(Component, Clone)]
    /// struct ComponentA(u32);
    /// #[derive(Component, Clone)]
    /// struct ComponentB(u32);
    ///
    /// fn example_system(mut commands: Commands) {
    ///     // Create an empty entity.
    ///     let target = commands.spawn_empty().id();
    ///
    ///     // Create a new entity and keep its EntityCommands.
    ///     let mut entity = commands.spawn((ComponentA(10), ComponentB(20)));
    ///
    ///     // Clone ComponentA but not ComponentB onto the target.
    ///     entity.clone_with_opt_in(target, |builder| {
    ///         builder.allow::<ComponentA>();
    ///     });
    /// }
    /// # bevy_ecs::system::assert_is_system(example_system);
    /// ```
    ///
    /// See [`EntityClonerBuilder`] for more options.
    pub fn clone_with_opt_in(
        &mut self,
        target: Entity,
        config: impl FnOnce(&mut EntityClonerBuilder<OptIn>) + Send + Sync + 'static,
    ) -> &mut Self {
        self.queue(entity_command::clone_with_opt_in(target, config))
    }

    /// Spawns a clone of this entity and returns the [`EntityCommands`] of the clone.
    ///
    /// The clone will receive all the components of the original that implement
    /// [`Clone`] or [`Reflect`](bevy_reflect::Reflect).
    ///
    /// To configure cloning behavior (such as only cloning certain components),
    /// use [`EntityCommands::clone_and_spawn_with_opt_out`]/
    /// [`opt_out`](EntityCommands::clone_and_spawn_with_opt_out).
    ///
    /// # Note
    ///
    /// If the original entity does not exist when this command is applied,
    /// the returned entity will have no components.
    ///
    /// # Example
    ///
    /// ```
    /// # use bevy_ecs::prelude::*;
    /// #[derive(Component, Clone)]
    /// struct ComponentA(u32);
    /// #[derive(Component, Clone)]
    /// struct ComponentB(u32);
    ///
    /// fn example_system(mut commands: Commands) {
    ///     // Create a new entity and store its EntityCommands.
    ///     let mut entity = commands.spawn((ComponentA(10), ComponentB(20)));
    ///
    ///     // Create a clone of the entity.
    ///     let mut entity_clone = entity.clone_and_spawn();
    /// }
    /// # bevy_ecs::system::assert_is_system(example_system);
    pub fn clone_and_spawn(&mut self) -> EntityCommands<'_> {
        self.clone_and_spawn_with_opt_out(|_| {})
    }

    /// Spawns a clone of this entity and allows configuring cloning behavior
    /// using [`EntityClonerBuilder`], returning the [`EntityCommands`] of the clone.
    ///
    /// The clone will receive all the components of the original that implement
    /// [`Clone`] or [`Reflect`](bevy_reflect::Reflect) except those that are
    /// [denied](EntityClonerBuilder::deny) in the `config`.
    ///
    /// See the methods on [`EntityClonerBuilder<OptOut>`] for more options.
    ///
    /// # Note
    ///
    /// If the original entity does not exist when this command is applied,
    /// the returned entity will have no components.
    ///
    /// # Example
    ///
    /// ```
    /// # use bevy_ecs::prelude::*;
    /// #[derive(Component, Clone)]
    /// struct ComponentA(u32);
    /// #[derive(Component, Clone)]
    /// struct ComponentB(u32);
    ///
    /// fn example_system(mut commands: Commands) {
    ///     // Create a new entity and store its EntityCommands.
    ///     let mut entity = commands.spawn((ComponentA(10), ComponentB(20)));
    ///
    ///     // Create a clone of the entity with ComponentA but without ComponentB.
    ///     let mut entity_clone = entity.clone_and_spawn_with_opt_out(|builder| {
    ///         builder.deny::<ComponentB>();
    ///     });
    /// }
    /// # bevy_ecs::system::assert_is_system(example_system);
    pub fn clone_and_spawn_with_opt_out(
        &mut self,
        config: impl FnOnce(&mut EntityClonerBuilder<OptOut>) + Send + Sync + 'static,
    ) -> EntityCommands<'_> {
        let entity_clone = self.commands().spawn_empty().id();
        self.clone_with_opt_out(entity_clone, config);
        EntityCommands {
            commands: self.commands_mut().reborrow(),
            entity: entity_clone,
        }
    }

    /// Spawns a clone of this entity and allows configuring cloning behavior
    /// using [`EntityClonerBuilder`], returning the [`EntityCommands`] of the clone.
    ///
    /// The clone will receive only the components of the original that implement
    /// [`Clone`] or [`Reflect`](bevy_reflect::Reflect) and are
    /// [allowed](EntityClonerBuilder::allow) in the `config`.
    ///
    /// See the methods on [`EntityClonerBuilder<OptIn>`] for more options.
    ///
    /// # Note
    ///
    /// If the original entity does not exist when this command is applied,
    /// the returned entity will have no components.
    ///
    /// # Example
    ///
    /// ```
    /// # use bevy_ecs::prelude::*;
    /// #[derive(Component, Clone)]
    /// struct ComponentA(u32);
    /// #[derive(Component, Clone)]
    /// struct ComponentB(u32);
    ///
    /// fn example_system(mut commands: Commands) {
    ///     // Create a new entity and store its EntityCommands.
    ///     let mut entity = commands.spawn((ComponentA(10), ComponentB(20)));
    ///
    ///     // Create a clone of the entity with ComponentA but without ComponentB.
    ///     let mut entity_clone = entity.clone_and_spawn_with_opt_in(|builder| {
    ///         builder.allow::<ComponentA>();
    ///     });
    /// }
    /// # bevy_ecs::system::assert_is_system(example_system);
    pub fn clone_and_spawn_with_opt_in(
        &mut self,
        config: impl FnOnce(&mut EntityClonerBuilder<OptIn>) + Send + Sync + 'static,
    ) -> EntityCommands<'_> {
        let entity_clone = self.commands().spawn_empty().id();
        self.clone_with_opt_in(entity_clone, config);
        EntityCommands {
            commands: self.commands_mut().reborrow(),
            entity: entity_clone,
        }
    }

    /// Clones the specified components of this entity and inserts them into another entity.
    ///
    /// Components can only be cloned if they implement
    /// [`Clone`] or [`Reflect`](bevy_reflect::Reflect).
    ///
    /// # Panics
    ///
    /// The command will panic when applied if the target entity does not exist.
    pub fn clone_components<B: Bundle>(&mut self, target: Entity) -> &mut Self {
        self.queue(entity_command::clone_components::<B>(target))
    }

    /// Moves the specified components of this entity into another entity.
    ///
    /// Components with [`Ignore`] clone behavior will not be moved, while components that
    /// have a [`Custom`] clone behavior will be cloned using it and then removed from the source entity.
    /// All other components will be moved without any other special handling.
    ///
    /// Note that this will trigger `on_remove` hooks/observers on this entity and `on_insert`/`on_add` hooks/observers on the target entity.
    ///
    /// # Panics
    ///
    /// The command will panic when applied if the target entity does not exist.
    ///
    /// [`Ignore`]: crate::component::ComponentCloneBehavior::Ignore
    /// [`Custom`]: crate::component::ComponentCloneBehavior::Custom
    pub fn move_components<B: Bundle>(&mut self, target: Entity) -> &mut Self {
        self.queue(entity_command::move_components::<B>(target))
    }

    /// Passes the current entity into the given function, and triggers the [`EntityEvent`] returned by that function.
    ///
    /// # Example
    ///
    /// A surprising number of functions meet the trait bounds for `event_fn`:
    ///
    /// ```rust
    /// # use bevy_ecs::prelude::*;
    ///
    /// #[derive(EntityEvent)]
    /// struct Explode(Entity);
    ///
    /// impl From<Entity> for Explode {
    ///    fn from(entity: Entity) -> Self {
    ///       Explode(entity)
    ///    }
    /// }
    ///
    ///
    /// fn trigger_via_constructor(mut commands: Commands) {
    ///     // The fact that `Epxlode` is a single-field tuple struct
    ///     // ensures that `Explode(entity)` is a function that generates
    ///     // an EntityEvent, meeting the trait bounds for `event_fn`.
    ///     commands.spawn_empty().trigger(Explode);
    ///
    /// }
    ///
    ///
    /// fn trigger_via_from_trait(mut commands: Commands) {
    ///     // This variant also works for events like `struct Explode { entity: Entity }`
    ///     commands.spawn_empty().trigger(Explode::from);
    /// }
    ///
    /// fn trigger_via_closure(mut commands: Commands) {
    ///     commands.spawn_empty().trigger(|entity| Explode(entity));
    /// }
    /// ```
    #[track_caller]
    pub fn trigger<'t, E: EntityEvent<Trigger<'t>: Default>>(
        &mut self,
        event_fn: impl FnOnce(Entity) -> E,
    ) -> &mut Self {
        let event = (event_fn)(self.entity);
        self.commands.trigger(event);
        self
    }
}

/// A wrapper around [`EntityCommands`] with convenience methods for working with a specified component type.
pub struct EntityEntryCommands<'a, T> {
    entity_commands: EntityCommands<'a>,
    marker: PhantomData<T>,
}

impl<'a, T: Component<Mutability = Mutable>> EntityEntryCommands<'a, T> {
    /// Modify the component `T` if it exists, using the function `modify`.
    pub fn and_modify(&mut self, modify: impl FnOnce(Mut<T>) + Send + Sync + 'static) -> &mut Self {
        self.entity_commands
            .queue(move |mut entity: EntityWorldMut| {
                if let Some(value) = entity.get_mut() {
                    modify(value);
                }
            });
        self
    }
}

impl<'a, T: Component> EntityEntryCommands<'a, T> {
    /// [Insert](EntityCommands::insert) `default` into this entity,
    /// if `T` is not already present.
    #[track_caller]
    pub fn or_insert(&mut self, default: T) -> &mut Self {
        self.entity_commands.insert_if_new(default);
        self
    }

    /// [Insert](EntityCommands::insert) `default` into this entity,
    /// if `T` is not already present.
    ///
    /// # Note
    ///
    /// If the entity does not exist when this command is executed,
    /// the resulting error will be ignored.
    #[track_caller]
    pub fn or_try_insert(&mut self, default: T) -> &mut Self {
        self.entity_commands.try_insert_if_new(default);
        self
    }

    /// [Insert](EntityCommands::insert) the value returned from `default` into this entity,
    /// if `T` is not already present.
    ///
    /// `default` will only be invoked if the component will actually be inserted.
    #[track_caller]
    pub fn or_insert_with<F>(&mut self, default: F) -> &mut Self
    where
        F: FnOnce() -> T + Send + 'static,
    {
        self.entity_commands
            .queue(entity_command::insert_with(default, InsertMode::Keep));
        self
    }

    /// [Insert](EntityCommands::insert) the value returned from `default` into this entity,
    /// if `T` is not already present.
    ///
    /// `default` will only be invoked if the component will actually be inserted.
    ///
    /// # Note
    ///
    /// If the entity does not exist when this command is executed,
    /// the resulting error will be ignored.
    #[track_caller]
    pub fn or_try_insert_with<F>(&mut self, default: F) -> &mut Self
    where
        F: FnOnce() -> T + Send + 'static,
    {
        self.entity_commands
            .queue_silenced(entity_command::insert_with(default, InsertMode::Keep));
        self
    }

    /// [Insert](EntityCommands::insert) `T::default` into this entity,
    /// if `T` is not already present.
    ///
    /// `T::default` will only be invoked if the component will actually be inserted.
    #[track_caller]
    pub fn or_default(&mut self) -> &mut Self
    where
        T: Default,
    {
        self.or_insert_with(T::default)
    }

    /// [Insert](EntityCommands::insert) `T::from_world` into this entity,
    /// if `T` is not already present.
    ///
    /// `T::from_world` will only be invoked if the component will actually be inserted.
    #[track_caller]
    pub fn or_from_world(&mut self) -> &mut Self
    where
        T: FromWorld,
    {
        self.entity_commands
            .queue(entity_command::insert_from_world::<T>(InsertMode::Keep));
        self
    }

    /// Get the [`EntityCommands`] from which the [`EntityEntryCommands`] was initiated.
    ///
    /// This allows you to continue chaining method calls after calling [`EntityCommands::entry`].
    ///
    /// # Example
    ///
    /// ```
    /// # use bevy_ecs::prelude::*;
    /// # #[derive(Resource)]
    /// # struct PlayerEntity { entity: Entity }
    /// #[derive(Component)]
    /// struct Level(u32);
    ///
    /// fn level_up_system(mut commands: Commands, player: Res<PlayerEntity>) {
    ///     commands
    ///         .entity(player.entity)
    ///         .entry::<Level>()
    ///         // Modify the component if it exists.
    ///         .and_modify(|mut lvl| lvl.0 += 1)
    ///         // Otherwise, insert a default value.
    ///         .or_insert(Level(0))
    ///         // Return the EntityCommands for the entity.
    ///         .entity()
    ///         // Continue chaining method calls.
    ///         .insert(Name::new("Player"));
    /// }
    /// # bevy_ecs::system::assert_is_system(level_up_system);
    /// ```
    pub fn entity(&mut self) -> EntityCommands<'_> {
        self.entity_commands.reborrow()
    }
}

#[cfg(test)]
mod tests {
    use crate::{
        component::Component,
        resource::Resource,
        system::Commands,
        world::{CommandQueue, FromWorld, World},
    };
    use alloc::{string::String, sync::Arc, vec, vec::Vec};
    use core::{
        any::TypeId,
        sync::atomic::{AtomicUsize, Ordering},
    };

    #[expect(
        dead_code,
        reason = "This struct is used to test how `Drop` behavior works in regards to SparseSet storage, and as such is solely a wrapper around `DropCk` to make it use the SparseSet storage. Because of this, the inner field is intentionally never read."
    )]
    #[derive(Component)]
    #[component(storage = "SparseSet")]
    struct SparseDropCk(DropCk);

    #[derive(Component)]
    struct DropCk(Arc<AtomicUsize>);
    impl DropCk {
        fn new_pair() -> (Self, Arc<AtomicUsize>) {
            let atomic = Arc::new(AtomicUsize::new(0));
            (DropCk(atomic.clone()), atomic)
        }
    }

    impl Drop for DropCk {
        fn drop(&mut self) {
            self.0.as_ref().fetch_add(1, Ordering::Relaxed);
        }
    }

<<<<<<< HEAD
    #[derive(Resource)]
=======
    #[derive(Component)]
>>>>>>> 8253eabe
    struct W<T>(T);

    #[derive(Resource)]
    struct V<T>(T);

    fn simple_command(world: &mut World) {
        world.spawn((W(0u32), W(42u64)));
    }

    impl FromWorld for W<String> {
        fn from_world(world: &mut World) -> Self {
            let v = world.resource::<V<usize>>();
            Self("*".repeat(v.0))
        }
    }

    impl Default for W<u8> {
        fn default() -> Self {
            unreachable!()
        }
    }

    #[test]
    fn entity_commands_entry() {
        let mut world = World::default();
        let mut queue = CommandQueue::default();
        let mut commands = Commands::new(&mut queue, &world);
        let entity = commands.spawn_empty().id();
        commands
            .entity(entity)
            .entry::<W<u32>>()
            .and_modify(|_| unreachable!());
        queue.apply(&mut world);
        assert!(!world.entity(entity).contains::<W<u32>>());
        let mut commands = Commands::new(&mut queue, &world);
        commands
            .entity(entity)
            .entry::<W<u32>>()
            .or_insert(W(0))
            .and_modify(|mut val| {
                val.0 = 21;
            });
        queue.apply(&mut world);
        assert_eq!(21, world.get::<W<u32>>(entity).unwrap().0);
        let mut commands = Commands::new(&mut queue, &world);
        commands
            .entity(entity)
            .entry::<W<u64>>()
            .and_modify(|_| unreachable!())
            .or_insert(W(42));
        queue.apply(&mut world);
        assert_eq!(42, world.get::<W<u64>>(entity).unwrap().0);
        world.insert_resource(V(5_usize));
        let mut commands = Commands::new(&mut queue, &world);
        commands.entity(entity).entry::<W<String>>().or_from_world();
        queue.apply(&mut world);
        assert_eq!("*****", &world.get::<W<String>>(entity).unwrap().0);
        let mut commands = Commands::new(&mut queue, &world);
        let id = commands.entity(entity).entry::<W<u64>>().entity().id();
        queue.apply(&mut world);
        assert_eq!(id, entity);
        let mut commands = Commands::new(&mut queue, &world);
        commands
            .entity(entity)
            .entry::<W<u8>>()
            .or_insert_with(|| W(5))
            .or_insert_with(|| unreachable!())
            .or_try_insert_with(|| unreachable!())
            .or_default()
            .or_from_world();
        queue.apply(&mut world);
        assert_eq!(5, world.get::<W<u8>>(entity).unwrap().0);
    }

    #[test]
    fn commands() {
        let mut world = World::default();
        let mut command_queue = CommandQueue::default();
        let entity = Commands::new(&mut command_queue, &world)
            .spawn((W(1u32), W(2u64)))
            .id();
        command_queue.apply(&mut world);
        assert_eq!(world.query::<&W<u32>>().query(&world).count(), 1);
        let results = world
            .query::<(&W<u32>, &W<u64>)>()
            .iter(&world)
            .map(|(a, b)| (a.0, b.0))
            .collect::<Vec<_>>();
        assert_eq!(results, vec![(1u32, 2u64)]);
        // test entity despawn
        {
            let mut commands = Commands::new(&mut command_queue, &world);
            commands.entity(entity).despawn();
            commands.entity(entity).despawn(); // double despawn shouldn't panic
        }
        command_queue.apply(&mut world);
        let results2 = world
            .query::<(&W<u32>, &W<u64>)>()
            .iter(&world)
            .map(|(a, b)| (a.0, b.0))
            .collect::<Vec<_>>();
        assert_eq!(results2, vec![]);

        // test adding simple (FnOnce) commands
        {
            let mut commands = Commands::new(&mut command_queue, &world);

            // set up a simple command using a closure that adds one additional entity
            commands.queue(|world: &mut World| {
                world.spawn((W(42u32), W(0u64)));
            });

            // set up a simple command using a function that adds one additional entity
            commands.queue(simple_command);
        }
        command_queue.apply(&mut world);
        let results3 = world
            .query::<(&W<u32>, &W<u64>)>()
            .iter(&world)
            .map(|(a, b)| (a.0, b.0))
            .collect::<Vec<_>>();

        assert_eq!(results3, vec![(42u32, 0u64), (0u32, 42u64)]);
    }

    #[test]
    fn insert_components() {
        let mut world = World::default();
        let mut command_queue1 = CommandQueue::default();

        // insert components
        let entity = Commands::new(&mut command_queue1, &world)
            .spawn(())
            .insert_if(W(1u8), || true)
            .insert_if(W(2u8), || false)
            .insert_if_new(W(1u16))
            .insert_if_new(W(2u16))
            .insert_if_new_and(W(1u32), || false)
            .insert_if_new_and(W(2u32), || true)
            .insert_if_new_and(W(3u32), || true)
            .id();
        command_queue1.apply(&mut world);

        let results = world
            .query::<(&W<u8>, &W<u16>, &W<u32>)>()
            .iter(&world)
            .map(|(a, b, c)| (a.0, b.0, c.0))
            .collect::<Vec<_>>();
        assert_eq!(results, vec![(1u8, 1u16, 2u32)]);

        // try to insert components after despawning entity
        // in another command queue
        Commands::new(&mut command_queue1, &world)
            .entity(entity)
            .try_insert_if_new_and(W(1u64), || true);

        let mut command_queue2 = CommandQueue::default();
        Commands::new(&mut command_queue2, &world)
            .entity(entity)
            .despawn();
        command_queue2.apply(&mut world);
        command_queue1.apply(&mut world);
    }

    #[test]
    fn remove_components() {
        let mut world = World::default();

        let mut command_queue = CommandQueue::default();
        let (dense_dropck, dense_is_dropped) = DropCk::new_pair();
        let (sparse_dropck, sparse_is_dropped) = DropCk::new_pair();
        let sparse_dropck = SparseDropCk(sparse_dropck);

        let entity = Commands::new(&mut command_queue, &world)
            .spawn((W(1u32), W(2u64), dense_dropck, sparse_dropck))
            .id();
        command_queue.apply(&mut world);
        let results_before = world
            .query::<(&W<u32>, &W<u64>)>()
            .iter(&world)
            .map(|(a, b)| (a.0, b.0))
            .collect::<Vec<_>>();
        assert_eq!(results_before, vec![(1u32, 2u64)]);

        // test component removal
        Commands::new(&mut command_queue, &world)
            .entity(entity)
            .remove::<W<u32>>()
            .remove::<(W<u32>, W<u64>, SparseDropCk, DropCk)>();

        assert_eq!(dense_is_dropped.load(Ordering::Relaxed), 0);
        assert_eq!(sparse_is_dropped.load(Ordering::Relaxed), 0);
        command_queue.apply(&mut world);
        assert_eq!(dense_is_dropped.load(Ordering::Relaxed), 1);
        assert_eq!(sparse_is_dropped.load(Ordering::Relaxed), 1);

        let results_after = world
            .query::<(&W<u32>, &W<u64>)>()
            .iter(&world)
            .map(|(a, b)| (a.0, b.0))
            .collect::<Vec<_>>();
        assert_eq!(results_after, vec![]);
        let results_after_u64 = world
            .query::<&W<u64>>()
            .iter(&world)
            .map(|v| v.0)
            .collect::<Vec<_>>();
        assert_eq!(results_after_u64, vec![]);
    }

    #[test]
    fn remove_components_by_id() {
        let mut world = World::default();

        let mut command_queue = CommandQueue::default();
        let (dense_dropck, dense_is_dropped) = DropCk::new_pair();
        let (sparse_dropck, sparse_is_dropped) = DropCk::new_pair();
        let sparse_dropck = SparseDropCk(sparse_dropck);

        let entity = Commands::new(&mut command_queue, &world)
            .spawn((W(1u32), W(2u64), dense_dropck, sparse_dropck))
            .id();
        command_queue.apply(&mut world);
        let results_before = world
            .query::<(&W<u32>, &W<u64>)>()
            .iter(&world)
            .map(|(a, b)| (a.0, b.0))
            .collect::<Vec<_>>();
        assert_eq!(results_before, vec![(1u32, 2u64)]);

        // test component removal
        Commands::new(&mut command_queue, &world)
            .entity(entity)
            .remove_by_id(world.components().get_id(TypeId::of::<W<u32>>()).unwrap())
            .remove_by_id(world.components().get_id(TypeId::of::<W<u64>>()).unwrap())
            .remove_by_id(world.components().get_id(TypeId::of::<DropCk>()).unwrap())
            .remove_by_id(
                world
                    .components()
                    .get_id(TypeId::of::<SparseDropCk>())
                    .unwrap(),
            );

        assert_eq!(dense_is_dropped.load(Ordering::Relaxed), 0);
        assert_eq!(sparse_is_dropped.load(Ordering::Relaxed), 0);
        command_queue.apply(&mut world);
        assert_eq!(dense_is_dropped.load(Ordering::Relaxed), 1);
        assert_eq!(sparse_is_dropped.load(Ordering::Relaxed), 1);

        let results_after = world
            .query::<(&W<u32>, &W<u64>)>()
            .iter(&world)
            .map(|(a, b)| (a.0, b.0))
            .collect::<Vec<_>>();
        assert_eq!(results_after, vec![]);
        let results_after_u64 = world
            .query::<&W<u64>>()
            .iter(&world)
            .map(|v| v.0)
            .collect::<Vec<_>>();
        assert_eq!(results_after_u64, vec![]);
    }

    #[test]
    fn remove_resources() {
        let mut world = World::default();
        let mut queue = CommandQueue::default();
        {
            let mut commands = Commands::new(&mut queue, &world);
            commands.insert_resource(V(123i32));
            commands.insert_resource(V(456.0f64));
        }

        queue.apply(&mut world);
        assert!(world.contains_resource::<V<i32>>());
        assert!(world.contains_resource::<V<f64>>());

        {
            let mut commands = Commands::new(&mut queue, &world);
            // test resource removal
            commands.remove_resource::<V<i32>>();
        }
        queue.apply(&mut world);
        assert!(!world.contains_resource::<V<i32>>());
        assert!(world.contains_resource::<V<f64>>());
    }

    #[test]
    fn remove_component_with_required_components() {
        #[derive(Component)]
        #[require(Y)]
        struct X;

        #[derive(Component, Default)]
        struct Y;

        #[derive(Component)]
        struct Z;

        let mut world = World::default();
        let mut queue = CommandQueue::default();
        let e = {
            let mut commands = Commands::new(&mut queue, &world);
            commands.spawn((X, Z)).id()
        };
        queue.apply(&mut world);

        assert!(world.get::<Y>(e).is_some());
        assert!(world.get::<X>(e).is_some());
        assert!(world.get::<Z>(e).is_some());

        {
            let mut commands = Commands::new(&mut queue, &world);
            commands.entity(e).remove_with_requires::<X>();
        }
        queue.apply(&mut world);

        assert!(world.get::<Y>(e).is_none());
        assert!(world.get::<X>(e).is_none());

        assert!(world.get::<Z>(e).is_some());
    }

    #[test]
    fn unregister_system_cached_commands() {
        let mut world = World::default();
        let mut queue = CommandQueue::default();

        fn nothing() {}

        let resources = world.iter_resources().count();
        let id = world.register_system_cached(nothing);
        assert_eq!(world.iter_resources().count(), resources + 1);
        assert!(world.get_entity(id.entity).is_ok());

        let mut commands = Commands::new(&mut queue, &world);
        commands.unregister_system_cached(nothing);
        queue.apply(&mut world);
        assert_eq!(world.iter_resources().count(), resources);
        assert!(world.get_entity(id.entity).is_err());
    }

    fn is_send<T: Send>() {}
    fn is_sync<T: Sync>() {}

    #[test]
    fn test_commands_are_send_and_sync() {
        is_send::<Commands>();
        is_sync::<Commands>();
    }

    #[test]
    fn append() {
        let mut world = World::default();
        let mut queue_1 = CommandQueue::default();
        {
            let mut commands = Commands::new(&mut queue_1, &world);
            commands.insert_resource(V(123i32));
        }
        let mut queue_2 = CommandQueue::default();
        {
            let mut commands = Commands::new(&mut queue_2, &world);
            commands.insert_resource(V(456.0f64));
        }
        queue_1.append(&mut queue_2);
        queue_1.apply(&mut world);
        assert!(world.contains_resource::<V<i32>>());
        assert!(world.contains_resource::<V<f64>>());
    }

    #[test]
    fn track_spawn_ticks() {
        let mut world = World::default();
        world.increment_change_tick();
        let expected = world.change_tick();
        let id = world.commands().spawn_empty().id();
        world.flush();
        assert_eq!(
            Some(expected),
            world.entities().entity_get_spawn_or_despawn_tick(id)
        );
    }
}<|MERGE_RESOLUTION|>--- conflicted
+++ resolved
@@ -2477,11 +2477,7 @@
         }
     }
 
-<<<<<<< HEAD
-    #[derive(Resource)]
-=======
     #[derive(Component)]
->>>>>>> 8253eabe
     struct W<T>(T);
 
     #[derive(Resource)]
