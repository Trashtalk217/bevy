//! Disabled entities do not show up in queries unless the query explicitly mentions them.
//!
//! Entities which are disabled in this way are not removed from the [`World`],
//! and their relationships remain intact.
//! In many cases, you may want to disable entire trees of entities at once,
//! using [`EntityCommands::insert_recursive`](crate::prelude::EntityCommands::insert_recursive).
//!
//! While Bevy ships with a built-in [`Disabled`] component, you can also create your own
//! disabling components, which will operate in the same way but can have distinct semantics.
//!
//! ```
//! use bevy_ecs::prelude::*;
//!
//! // Our custom disabling component!
//! #[derive(Component, Clone)]
//! struct Prefab;
//!
//! #[derive(Component)]
//! struct A;
//!
//! let mut world = World::new();
//! world.register_disabling_component::<Prefab>();
//! world.spawn((A, Prefab));
//! world.spawn((A,));
//! world.spawn((A,));
//!
//! let mut normal_query = world.query::<&A>();
//! assert_eq!(2, normal_query.iter(&world).count());
//!
//! let mut prefab_query = world.query_filtered::<&A, With<Prefab>>();
//! assert_eq!(1, prefab_query.iter(&world).count());
//!
//! let mut maybe_prefab_query = world.query::<(&A, Has<Prefab>)>();
//! assert_eq!(3, maybe_prefab_query.iter(&world).count());
//! ```
//!
//! ## Default query filters
//!
//! In Bevy, entity disabling is implemented through the construction of a global "default query filter".
//! Queries which do not explicitly mention the disabled component will not include entities with that component.
//! If an entity has multiple disabling components, it will only be included in queries that mention all of them.
//!
//! For example, `Query<&Position>` will not include entities with the [`Disabled`] component,
//! even if they have a `Position` component,
//! but `Query<&Position, With<Disabled>>` or `Query<(&Position, Has<Disabled>)>` will see them.
//!
//! Entities with disabling components are still present in the [`World`] and can be accessed directly,
//! using methods on [`World`] or [`Commands`](crate::prelude::Commands).
//!
//! ### Warnings
//!
//! Currently, only queries for which the cache is built after enabling a default query filter will have entities
//! with those components filtered. As a result, they should generally only be modified before the
//! app starts.
//!
//! Because filters are applied to all queries they can have performance implication for
//! the enire [`World`], especially when they cause queries to mix sparse and table components.
//! See [`Query` performance] for more info.
//!
//! Custom disabling components can cause significant interoperability issues within the ecosystem,
//! as users must be aware of each disabling component in use.
//! Libraries should think carefully about whether they need to use a new disabling component,
//! and clearly communicate their presence to their users to avoid the new for library compatibility flags.
//!
//! [`With`]: crate::prelude::With
//! [`Has`]: crate::prelude::Has
//! [`World`]: crate::prelude::World
//! [`Query` performance]: crate::prelude::Query#performance

use crate::{
    component::{ComponentId, Components, StorageType},
    query::FilteredAccess,
    world::{FromWorld, World},
};
use bevy_ecs_macros::{Component, Resource};
use smallvec::SmallVec;

#[cfg(feature = "bevy_reflect")]
use {
    crate::reflect::ReflectComponent, bevy_reflect::std_traits::ReflectDefault,
    bevy_reflect::Reflect,
};

/// A marker component for disabled entities.
///
/// Semantically, this component is used to mark entities that are temporarily disabled (typically for gameplay reasons),
/// but will likely be re-enabled at some point.
///
/// Like all disabling components, this only disables the entity itself,
/// not its children or other entities that reference it.
/// To disable an entire tree of entities, use [`EntityCommands::insert_recursive`](crate::prelude::EntityCommands::insert_recursive).
///
/// Every [`World`] has a default query filter that excludes entities with this component,
/// registered in the [`DefaultQueryFilters`] resource.
/// See [the module docs] for more info.
///
/// [the module docs]: crate::entity_disabling
#[derive(Component, Clone, Debug, Default)]
#[cfg_attr(
    feature = "bevy_reflect",
    derive(Reflect),
    reflect(Component),
    reflect(Debug, Clone, Default)
)]
// This component is registered as a disabling component during World::bootstrap
pub struct Disabled;

/// A marker component for internal entities.
///
/// This component is used to mark entities as being internal to the engine.
/// Internal entities are hidden from queries using [`DefaultQueryFilters`].
/// It is still possible to query them through a [`With<Internal>`] filter, [`EntityMutExcept`], or [`EntityRefExcept`].
/// Methods like [`World::iter_entities`] and [`World::iter_entities_mut`] can also still access internal entities.
/// However, we strongly advise against altering or removing entities tagged with this component in any way.
///
/// [`With<Internal>`]: crate::prelude::With
/// [`EntityMutExcept`]: crate::world::EntityMutExcept
/// [`EntityRefExcept`]: crate::world::EntityRefExcept
/// [`World::iter_entities`]: crate::prelude::World::iter_entities
/// [`World::iter_entities_mut`]: crate::prelude::World::iter_entities_mut
#[derive(Component, Clone, Debug, Default)]
#[cfg_attr(
    feature = "bevy_reflect",
    derive(Reflect),
    reflect(Component),
    reflect(Debug, Clone, Default)
)]
// This component is registered as a disabling component during World::bootstrap
pub struct Internal;

/// Default query filters work by excluding entities with certain components from most queries.
///
/// If a query does not explicitly mention a given disabling component, it will not include entities with that component.
/// To be more precise, this checks if the query's [`FilteredAccess`] contains the component,
/// and if it does not, adds a [`Without`](crate::prelude::Without) filter for that component to the query.
///
/// This resource is initialized in the [`World`] whenever a new world is created,
/// with the [`Disabled`] component as a disabling component.
///
/// Note that you can remove default query filters by overwriting the [`DefaultQueryFilters`] resource.
/// This can be useful as a last resort escape hatch, but is liable to break compatibility with other libraries.
///
/// See the [module docs](crate::entity_disabling) for more info.
///
///
/// # Warning
///
/// Default query filters are a global setting that affects all queries in the [`World`],
/// and incur a small performance cost for each query.
///
/// They can cause significant interoperability issues within the ecosystem,
/// as users must be aware of each disabling component in use.
///
/// Think carefully about whether you need to use a new disabling component,
/// and clearly communicate their presence in any libraries you publish.
#[derive(Resource, Debug)]
#[cfg_attr(feature = "bevy_reflect", derive(bevy_reflect::Reflect))]
pub struct DefaultQueryFilters {
    // We only expect a few components per application to act as disabling components, so we use a SmallVec here
    // to avoid heap allocation in most cases.
    disabling: SmallVec<[ComponentId; 4]>,
}

impl FromWorld for DefaultQueryFilters {
    fn from_world(world: &mut World) -> Self {
        let mut filters = DefaultQueryFilters::empty();
        let disabled_component_id = world.register_component::<Disabled>();
        filters.register_disabling_component(disabled_component_id);
        let internal_component_id = world.register_component::<Internal>();
        filters.register_disabling_component(internal_component_id);
        filters
    }
}

impl DefaultQueryFilters {
    /// Creates a new, completely empty [`DefaultQueryFilters`].
    ///
    /// This is provided as an escape hatch; in most cases you should initialize this using [`FromWorld`],
    /// which is automatically called when creating a new [`World`].
    #[must_use]
    pub fn empty() -> Self {
        DefaultQueryFilters {
            disabling: SmallVec::new(),
        }
    }

    /// Adds this [`ComponentId`] to the set of [`DefaultQueryFilters`],
    /// causing entities with this component to be excluded from queries.
    ///
    /// This method is idempotent, and will not add the same component multiple times.
    ///
    /// # Warning
    ///
    /// This method should only be called before the app starts, as it will not affect queries
    /// initialized before it is called.
    ///
    /// As discussed in the [module docs](crate::entity_disabling), this can have performance implications,
    /// as well as create interoperability issues, and should be used with caution.
    pub fn register_disabling_component(&mut self, component_id: ComponentId) {
        if !self.disabling.contains(&component_id) {
            self.disabling.push(component_id);
        }
    }

    /// Get an iterator over all of the components which disable entities when present.
    pub fn disabling_ids(&self) -> impl Iterator<Item = ComponentId> {
        self.disabling.iter().copied()
    }

    /// Modifies the provided [`FilteredAccess`] to include the filters from this [`DefaultQueryFilters`].
    pub(super) fn modify_access(&self, component_access: &mut FilteredAccess<ComponentId>) {
        for component_id in self.disabling_ids() {
            if !component_access.contains(component_id) {
                component_access.and_without(component_id);
            }
        }
    }

    pub(super) fn is_dense(&self, components: &Components) -> bool {
        self.disabling_ids().all(|component_id| {
            components
                .get_info(component_id)
                .is_some_and(|info| info.storage_type() == StorageType::Table)
        })
    }
}

#[cfg(test)]
mod tests {

    use super::*;
    use crate::{
<<<<<<< HEAD
        prelude::{Add, On, World},
=======
        prelude::{EntityMut, EntityRef, World},
>>>>>>> d6565f22
        query::{Has, With},
    };
    use alloc::{vec, vec::Vec};

    #[test]
    fn filters_modify_access() {
        let mut filters = DefaultQueryFilters::empty();
        filters.register_disabling_component(ComponentId::new(1));

        // A component access with an unrelated component
        let mut component_access = FilteredAccess::<ComponentId>::default();
        component_access
            .access_mut()
            .add_component_read(ComponentId::new(2));

        let mut applied_access = component_access.clone();
        filters.modify_access(&mut applied_access);
        assert_eq!(0, applied_access.with_filters().count());
        assert_eq!(
            vec![ComponentId::new(1)],
            applied_access.without_filters().collect::<Vec<_>>()
        );

        // We add a with filter, now we expect to see both filters
        component_access.and_with(ComponentId::new(4));

        let mut applied_access = component_access.clone();
        filters.modify_access(&mut applied_access);
        assert_eq!(
            vec![ComponentId::new(4)],
            applied_access.with_filters().collect::<Vec<_>>()
        );
        assert_eq!(
            vec![ComponentId::new(1)],
            applied_access.without_filters().collect::<Vec<_>>()
        );

        let copy = component_access.clone();
        // We add a rule targeting a default component, that filter should no longer be added
        component_access.and_with(ComponentId::new(1));

        let mut applied_access = component_access.clone();
        filters.modify_access(&mut applied_access);
        assert_eq!(
            vec![ComponentId::new(1), ComponentId::new(4)],
            applied_access.with_filters().collect::<Vec<_>>()
        );
        assert_eq!(0, applied_access.without_filters().count());

        // Archetypal access should also filter rules
        component_access = copy.clone();
        component_access
            .access_mut()
            .add_archetypal(ComponentId::new(1));

        let mut applied_access = component_access.clone();
        filters.modify_access(&mut applied_access);
        assert_eq!(
            vec![ComponentId::new(4)],
            applied_access.with_filters().collect::<Vec<_>>()
        );
        assert_eq!(0, applied_access.without_filters().count());
    }

    #[derive(Component)]
    struct CustomDisabled;

    #[test]
    fn multiple_disabling_components() {
        let mut world = World::new();
        world.register_disabling_component::<CustomDisabled>();

        // Use powers of two so we can uniquely identify the set of matching archetypes from the count.
        world.spawn_empty();
        world.spawn_batch((0..2).map(|_| Disabled));
        world.spawn_batch((0..4).map(|_| CustomDisabled));
        world.spawn_batch((0..8).map(|_| (Disabled, CustomDisabled)));

        let mut query = world.query::<()>();
        assert_eq!(1, query.iter(&world).count());

        let mut query = world.query::<EntityRef>();
        assert_eq!(1, query.iter(&world).count());

        let mut query = world.query::<EntityMut>();
        assert_eq!(1, query.iter(&world).count());

        let mut query = world.query_filtered::<(), With<Disabled>>();
        assert_eq!(2, query.iter(&world).count());

        let mut query = world.query::<Has<Disabled>>();
        assert_eq!(3, query.iter(&world).count());

        let mut query = world.query_filtered::<(), With<CustomDisabled>>();
        assert_eq!(4, query.iter(&world).count());

        let mut query = world.query::<Has<CustomDisabled>>();
        assert_eq!(5, query.iter(&world).count());

        let mut query = world.query_filtered::<(), (With<Disabled>, With<CustomDisabled>)>();
        assert_eq!(8, query.iter(&world).count());

        let mut query = world.query::<(Has<Disabled>, Has<CustomDisabled>)>();
        assert_eq!(15, query.iter(&world).count());

        // This seems like it ought to count as a mention of `Disabled`, but it does not.
        // We don't consider read access, since that would count `EntityRef` as a mention of *all* components.
        let mut query = world.query::<Option<&Disabled>>();
        assert_eq!(1, query.iter(&world).count());
    }

    #[test]
    fn internal_entities() {
        let mut world = World::default();
        world.register_system(|| {});
        assert_eq!(world.internal_entity_count(), 1);
        assert_eq!(world.entity_count(), 0);

        let mut query = world.query::<()>();
        assert_eq!(query.iter(&world).count(), 0);
        let mut query = world.query_filtered::<(), With<Internal>>();
        assert_eq!(query.iter(&world).count(), 1);

        #[derive(Component)]
        struct A;
        world.add_observer(|_: On<Add, A>| {});
        assert_eq!(world.internal_entity_count(), 2);
        assert_eq!(world.entity_count(), 0);

        let mut query = world.query::<()>();
        assert_eq!(query.iter(&world).count(), 0);
        let mut query = world.query_filtered::<(), With<Internal>>();
        assert_eq!(query.iter(&world).count(), 2);
    }
}<|MERGE_RESOLUTION|>--- conflicted
+++ resolved
@@ -230,11 +230,7 @@
 
     use super::*;
     use crate::{
-<<<<<<< HEAD
-        prelude::{Add, On, World},
-=======
-        prelude::{EntityMut, EntityRef, World},
->>>>>>> d6565f22
+        prelude::{Add, EntityMut, EntityRef, On World},
         query::{Has, With},
     };
     use alloc::{vec, vec::Vec};
