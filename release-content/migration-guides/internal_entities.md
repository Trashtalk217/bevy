--- conflicted
+++ resolved
@@ -1,11 +1,6 @@
 ---
-<<<<<<< HEAD
-title: Internal Entities
-pull_requests: [20204, 19711]
-=======
 title: Observers and one-shot systems are now marked as `Internal`
 pull_requests: [20204]
->>>>>>> 94bb6e15
 ---
 
 Bevy 0.17 introduces internal entities. Entities tagged by the `Internal` component that are hidden from most queries using [`DefaultQueryFilters`](https://docs.rs/bevy/latest/bevy/ecs/entity_disabling/index.html).
